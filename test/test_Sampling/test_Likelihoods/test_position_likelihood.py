import pytest
import numpy.testing as npt
import copy
from lenstronomy.Sampling.Likelihoods.position_likelihood import PositionLikelihood
from lenstronomy.PointSource.point_source import PointSource
from lenstronomy.LensModel.lens_model import LensModel
from lenstronomy.LensModel.Solver.lens_equation_solver import LensEquationSolver
<<<<<<< HEAD
import matplotlib.pyplot as plt
=======
from astropy.cosmology import FlatLambdaCDM
from lenstronomy.Util.cosmo_util import get_astropy_cosmology
>>>>>>> 6bd27588


class TestPositionLikelihood(object):
    def setup_method(self):
        # compute image positions
        lensModel = LensModel(lens_model_list=["SIE"])
        lensModel_cs = LensModel(lens_model_list=["SIE"], cosmology_sampling=True)
        lensModel_mp = LensModel(
            lens_model_list=["SIE", "SIE"],
            multi_plane=True,
            lens_redshift_list=[0.5, 1],
            z_source=2,
            cosmo=FlatLambdaCDM(H0=70, Om0=0.3),
            cosmology_sampling=True,
            cosmology_model="FlatLambdaCDM",
        )
        solver = LensEquationSolver(lensModel=lensModel)
        solver_mp = LensEquationSolver(lensModel=lensModel_mp)

        self._kwargs_lens = [
            {"theta_E": 1, "e1": 0.1, "e2": -0.03, "center_x": 0, "center_y": 0}
        ]
        self._kwargs_lens_mp = [
            {"theta_E": 1, "e1": 0.1, "e2": -0.03, "center_x": 0, "center_y": 0},
            {"theta_E": 1, "e1": 0.1, "e2": -0.03, "center_x": 0.02, "center_y": 0.01},
        ]
        self.kwargs_lens_eqn_solver = {"min_distance": 0.1, "search_window": 10}
        x_pos, y_pos = solver.image_position_from_source(
            sourcePos_x=0.01,
            sourcePos_y=-0.01,
            kwargs_lens=self._kwargs_lens,
            **self.kwargs_lens_eqn_solver
        )
        x_pos_mp, y_pos_mp = solver_mp.image_position_from_source(
            sourcePos_x=0.01,
            sourcePos_y=-0.01,
            kwargs_lens=self._kwargs_lens_mp,
            **self.kwargs_lens_eqn_solver
        )

        point_source_class = PointSource(
            point_source_type_list=["LENSED_POSITION"],
            lens_model=lensModel,
            kwargs_lens_eqn_solver=self.kwargs_lens_eqn_solver,
        )
        point_source_class_cs = PointSource(
            point_source_type_list=["LENSED_POSITION"],
            lens_model=lensModel_cs,
            kwargs_lens_eqn_solver=self.kwargs_lens_eqn_solver,
        )
        point_source_class_mp = PointSource(
            point_source_type_list=["LENSED_POSITION"],
            lens_model=lensModel_mp,
            kwargs_lens_eqn_solver=self.kwargs_lens_eqn_solver,
        )
        self.likelihood = PositionLikelihood(
            point_source_class,
            image_position_uncertainty=0.005,
            astrometric_likelihood=True,
            image_position_likelihood=True,
            ra_image_list=[x_pos],
            dec_image_list=[y_pos],
            source_position_likelihood=True,
            source_position_tolerance=0.001,
            force_no_add_image=False,
            restrict_image_number=False,
            max_num_images=None,
        )

        self.likelihood_all = PositionLikelihood(
            point_source_class,
            image_position_uncertainty=0.005,
            astrometric_likelihood=True,
            image_position_likelihood=True,
            ra_image_list=[x_pos],
            dec_image_list=[y_pos],
            source_position_likelihood=True,
            source_position_tolerance=0.001,
            force_no_add_image=True,
            restrict_image_number=True,
            max_num_images=5,
        )

        self.likelihood_mp = PositionLikelihood(
            point_source_class_mp,
            image_position_uncertainty=0.005,
            image_position_likelihood=True,
        )

        self.likelihood_cs = PositionLikelihood(
            point_source_class_cs,
            image_position_uncertainty=0.005,
            astrometric_likelihood=True,
            image_position_likelihood=True,
            ra_image_list=[x_pos],
            dec_image_list=[y_pos],
        )

        self._x_pos, self._y_pos = x_pos, y_pos
        self._x_pos_mp, self._y_pos_mp = x_pos_mp, y_pos_mp

    def test_image_position_likelihood(self):
        kwargs_ps = [{"ra_image": self._x_pos, "dec_image": self._y_pos}]
        logL = self.likelihood.image_position_likelihood(
            kwargs_ps, self._kwargs_lens, sigma=0.01
        )
        npt.assert_almost_equal(logL, 0, decimal=8)

        kwargs_ps = [{"ra_image": self._x_pos + 0.01, "dec_image": self._y_pos}]
        logL = self.likelihood.image_position_likelihood(
            kwargs_ps, self._kwargs_lens, sigma=0.01
        )
        npt.assert_almost_equal(logL, -2, decimal=8)

        self.likelihood_all.image_position_likelihood(
            kwargs_ps, self._kwargs_lens, sigma=0.01
        )
        npt.assert_almost_equal(logL, -2, decimal=8)

    def test_astrometric_likelihood(self):
        kwargs_ps = [{"ra_image": self._x_pos, "dec_image": self._y_pos}]
        kwargs_special = {
            "delta_x_image": [0, 0, 0, 0.0],
            "delta_y_image": [0, 0, 0, 0.0],
        }
        logL = self.likelihood.astrometric_likelihood(
            kwargs_ps, kwargs_special, sigma=0.01
        )
        npt.assert_almost_equal(logL, 0, decimal=8)

        kwargs_special = {
            "delta_x_image": [0, 0, 0, 0.01],
            "delta_y_image": [0, 0, 0, 0.01],
        }
        logL = self.likelihood.astrometric_likelihood(
            kwargs_ps, kwargs_special, sigma=0.01
        )
        npt.assert_almost_equal(logL, -1, decimal=8)

        logL = self.likelihood.astrometric_likelihood([], kwargs_special, sigma=0.01)
        npt.assert_almost_equal(logL, 0, decimal=8)

        logL = self.likelihood.astrometric_likelihood(kwargs_ps, {}, sigma=0.01)
        npt.assert_almost_equal(logL, 0, decimal=8)

    def test_check_additional_images(self):
        point_source_class = PointSource(
            point_source_type_list=["LENSED_POSITION"],
            additional_images_list=[True],
            lens_model=LensModel(lens_model_list=["SIE"]),
            kwargs_lens_eqn_solver=self.kwargs_lens_eqn_solver,
        )
        likelihood = PositionLikelihood(point_source_class)

        kwargs_ps = [{"ra_image": self._x_pos, "dec_image": self._y_pos}]
        bool = likelihood.check_additional_images(kwargs_ps, self._kwargs_lens)
        assert bool is False
        kwargs_ps = [{"ra_image": self._x_pos[1:], "dec_image": self._y_pos[1:]}]
        bool = likelihood.check_additional_images(kwargs_ps, self._kwargs_lens)
        assert bool is True

    def test_solver_penalty(self):
        kwargs_ps = [{"ra_image": self._x_pos, "dec_image": self._y_pos}]
        logL = self.likelihood.source_position_likelihood(
            self._kwargs_lens,
            kwargs_ps,
            hard_bound_rms=0.0001,
            sigma=0.001,
            verbose=False,
        )
        npt.assert_almost_equal(logL, 0, decimal=9)

        kwargs_ps = [{"ra_image": self._x_pos + 0.01, "dec_image": self._y_pos}]
        logL = self.likelihood.source_position_likelihood(
            self._kwargs_lens,
            kwargs_ps,
            hard_bound_rms=0.001,
            sigma=0.0001,
            verbose=False,
        )
        npt.assert_almost_equal(logL, -126467.04331894651, decimal=0)
        # assert logL == -np.inf

    def test_logL(self):
        kwargs_ps = [{"ra_image": self._x_pos, "dec_image": self._y_pos}]
        kwargs_special = {
            "delta_x_image": [0, 0, 0, 0.0],
            "delta_y_image": [0, 0, 0, 0.0],
        }
        logL = self.likelihood.logL(
            self._kwargs_lens, kwargs_ps, kwargs_special, verbose=True
        )
        npt.assert_almost_equal(logL, 0, decimal=9)

    def test_source_position_likelihood(self):
        kwargs_ps = [{"ra_image": self._x_pos, "dec_image": self._y_pos}]
        logL = self.likelihood.source_position_likelihood(
            self._kwargs_lens, kwargs_ps, sigma=0.01
        )
        npt.assert_almost_equal(logL, 0, decimal=9)
        x_pos = copy.deepcopy(self._x_pos)
        x_pos[0] += 0.01
        kwargs_ps = [{"ra_image": x_pos, "dec_image": self._y_pos}]
        logL = self.likelihood.source_position_likelihood(
            self._kwargs_lens, kwargs_ps, sigma=0.01
        )
        npt.assert_almost_equal(logL, -0.33011713058631054, decimal=4)

<<<<<<< HEAD
    def test_source_position_rms_scatter(self):
        x_source_list = [0.5, 1.0, 0.0, -0.25, -0.75, 0.5, 1.0, 0.0, -0.25, -0.75, 0.5, 1.0, 0.0, -0.25, -0.75]
        y_source_list = [-0.75, 0.0, 1.0, 0.5, -0.25, -0.75, 0.0, 1.0, 0.5, -0.25, -.075, 0.0, 1.0, 0,5, -0.25]
        num_sources = 5
        num_images_list = [3, 3, 3, 3, 3]
        rms_x, rms_y, axes = self.likelihood.source_position_rms_scatter(x_source_list=x_source_list, y_source_list=y_source_list, num_sources=num_sources, num_images_list=num_images_list)
        npt.assert_almost_equal(rms_x, 0.5, delta=0.5)
        npt.assert_almost_equal(rms_y, 0.5, delta=0.5)
        plt.close()
=======
    def test_multiplane_position_likelihood(self):
        kwargs_ps = [
            {
                "ra_image": copy.deepcopy(self._x_pos_mp),
                "dec_image": copy.deepcopy(self._y_pos_mp),
            }
        ]
        logL = self.likelihood_mp.source_position_likelihood(
            self._kwargs_lens_mp,
            kwargs_ps,
            sigma=0.01,
        )
        npt.assert_almost_equal(logL, 0, decimal=9)

        # position shift (this does not return the same results everytime the code is run!)
        x_pos = copy.deepcopy(self._x_pos_mp)
        x_pos[0] += 0.01
        kwargs_ps_pos = [
            {"ra_image": x_pos, "dec_image": copy.deepcopy(self._y_pos_mp)}
        ]
        logL = self.likelihood_mp.source_position_likelihood(
            self._kwargs_lens_mp,
            kwargs_ps_pos,
            sigma=0.01,
        )
        npt.assert_almost_equal(logL, -0.4344342437028236, decimal=2)

    def test_cosmology_shift_mp(self):
        kwargs_ps_cosmo = [
            {
                "ra_image": copy.deepcopy(self._x_pos_mp),
                "dec_image": copy.deepcopy(self._y_pos_mp),
            }
        ]
        likelihood_mp_copy = copy.deepcopy(self.likelihood_mp)
        cosmo_new = get_astropy_cosmology(
            cosmology_model="FlatLambdaCDM", param_kwargs={"H0": 70, "Om0": 0.5}
        )
        likelihood_mp_copy._lensModel.update_cosmology(cosmo_new)

        logL_cosmo = likelihood_mp_copy.source_position_likelihood(
            self._kwargs_lens_mp,
            kwargs_ps_cosmo,
            sigma=0.01,
        )
        npt.assert_almost_equal(logL_cosmo, -0.012514763470246378, decimal=4)

    def test_cosmology_shift_sp(self):
        # in Single plane, we test that H0 does not change the likelihood
        kwargs_ps = [{"ra_image": self._x_pos, "dec_image": self._y_pos}]
        likelihood_cs_copy = copy.deepcopy(self.likelihood_cs)
        kwargs_special_shift = {"H0": 75, "Om0": 0.3}
        kwargs_special_base = {"H0": 70, "Om0": 0.3}
        logL_cosmo_shift = likelihood_cs_copy.logL(
            self._kwargs_lens, kwargs_ps, kwargs_special_shift, verbose=True
        )
        logL_cosmo_base = likelihood_cs_copy.logL(
            self._kwargs_lens, kwargs_ps, kwargs_special_base, verbose=True
        )

        npt.assert_almost_equal(logL_cosmo_base, logL_cosmo_shift, decimal=4)

>>>>>>> 6bd27588

if __name__ == "__main__":
    pytest.main()<|MERGE_RESOLUTION|>--- conflicted
+++ resolved
@@ -5,12 +5,9 @@
 from lenstronomy.PointSource.point_source import PointSource
 from lenstronomy.LensModel.lens_model import LensModel
 from lenstronomy.LensModel.Solver.lens_equation_solver import LensEquationSolver
-<<<<<<< HEAD
-import matplotlib.pyplot as plt
-=======
 from astropy.cosmology import FlatLambdaCDM
 from lenstronomy.Util.cosmo_util import get_astropy_cosmology
->>>>>>> 6bd27588
+import matplotlib.pyplot as plt
 
 
 class TestPositionLikelihood(object):
@@ -219,7 +216,68 @@
         )
         npt.assert_almost_equal(logL, -0.33011713058631054, decimal=4)
 
-<<<<<<< HEAD
+    def test_multiplane_position_likelihood(self):
+        kwargs_ps = [
+            {
+                "ra_image": copy.deepcopy(self._x_pos_mp),
+                "dec_image": copy.deepcopy(self._y_pos_mp),
+            }
+        ]
+        logL = self.likelihood_mp.source_position_likelihood(
+            self._kwargs_lens_mp,
+            kwargs_ps,
+            sigma=0.01,
+        )
+        npt.assert_almost_equal(logL, 0, decimal=9)
+
+        # position shift (this does not return the same results everytime the code is run!)
+        x_pos = copy.deepcopy(self._x_pos_mp)
+        x_pos[0] += 0.01
+        kwargs_ps_pos = [
+            {"ra_image": x_pos, "dec_image": copy.deepcopy(self._y_pos_mp)}
+        ]
+        logL = self.likelihood_mp.source_position_likelihood(
+            self._kwargs_lens_mp,
+            kwargs_ps_pos,
+            sigma=0.01,
+        )
+        npt.assert_almost_equal(logL, -0.4344342437028236, decimal=2)
+
+    def test_cosmology_shift_mp(self):
+        kwargs_ps_cosmo = [
+            {
+                "ra_image": copy.deepcopy(self._x_pos_mp),
+                "dec_image": copy.deepcopy(self._y_pos_mp),
+            }
+        ]
+        likelihood_mp_copy = copy.deepcopy(self.likelihood_mp)
+        cosmo_new = get_astropy_cosmology(
+            cosmology_model="FlatLambdaCDM", param_kwargs={"H0": 70, "Om0": 0.5}
+        )
+        likelihood_mp_copy._lensModel.update_cosmology(cosmo_new)
+
+        logL_cosmo = likelihood_mp_copy.source_position_likelihood(
+            self._kwargs_lens_mp,
+            kwargs_ps_cosmo,
+            sigma=0.01,
+        )
+        npt.assert_almost_equal(logL_cosmo, -0.012514763470246378, decimal=4)
+
+    def test_cosmology_shift_sp(self):
+        # in Single plane, we test that H0 does not change the likelihood
+        kwargs_ps = [{"ra_image": self._x_pos, "dec_image": self._y_pos}]
+        likelihood_cs_copy = copy.deepcopy(self.likelihood_cs)
+        kwargs_special_shift = {"H0": 75, "Om0": 0.3}
+        kwargs_special_base = {"H0": 70, "Om0": 0.3}
+        logL_cosmo_shift = likelihood_cs_copy.logL(
+            self._kwargs_lens, kwargs_ps, kwargs_special_shift, verbose=True
+        )
+        logL_cosmo_base = likelihood_cs_copy.logL(
+            self._kwargs_lens, kwargs_ps, kwargs_special_base, verbose=True
+        )
+
+        npt.assert_almost_equal(logL_cosmo_base, logL_cosmo_shift, decimal=4)
+
     def test_source_position_rms_scatter(self):
         x_source_list = [0.5, 1.0, 0.0, -0.25, -0.75, 0.5, 1.0, 0.0, -0.25, -0.75, 0.5, 1.0, 0.0, -0.25, -0.75]
         y_source_list = [-0.75, 0.0, 1.0, 0.5, -0.25, -0.75, 0.0, 1.0, 0.5, -0.25, -.075, 0.0, 1.0, 0,5, -0.25]
@@ -229,70 +287,6 @@
         npt.assert_almost_equal(rms_x, 0.5, delta=0.5)
         npt.assert_almost_equal(rms_y, 0.5, delta=0.5)
         plt.close()
-=======
-    def test_multiplane_position_likelihood(self):
-        kwargs_ps = [
-            {
-                "ra_image": copy.deepcopy(self._x_pos_mp),
-                "dec_image": copy.deepcopy(self._y_pos_mp),
-            }
-        ]
-        logL = self.likelihood_mp.source_position_likelihood(
-            self._kwargs_lens_mp,
-            kwargs_ps,
-            sigma=0.01,
-        )
-        npt.assert_almost_equal(logL, 0, decimal=9)
-
-        # position shift (this does not return the same results everytime the code is run!)
-        x_pos = copy.deepcopy(self._x_pos_mp)
-        x_pos[0] += 0.01
-        kwargs_ps_pos = [
-            {"ra_image": x_pos, "dec_image": copy.deepcopy(self._y_pos_mp)}
-        ]
-        logL = self.likelihood_mp.source_position_likelihood(
-            self._kwargs_lens_mp,
-            kwargs_ps_pos,
-            sigma=0.01,
-        )
-        npt.assert_almost_equal(logL, -0.4344342437028236, decimal=2)
-
-    def test_cosmology_shift_mp(self):
-        kwargs_ps_cosmo = [
-            {
-                "ra_image": copy.deepcopy(self._x_pos_mp),
-                "dec_image": copy.deepcopy(self._y_pos_mp),
-            }
-        ]
-        likelihood_mp_copy = copy.deepcopy(self.likelihood_mp)
-        cosmo_new = get_astropy_cosmology(
-            cosmology_model="FlatLambdaCDM", param_kwargs={"H0": 70, "Om0": 0.5}
-        )
-        likelihood_mp_copy._lensModel.update_cosmology(cosmo_new)
-
-        logL_cosmo = likelihood_mp_copy.source_position_likelihood(
-            self._kwargs_lens_mp,
-            kwargs_ps_cosmo,
-            sigma=0.01,
-        )
-        npt.assert_almost_equal(logL_cosmo, -0.012514763470246378, decimal=4)
-
-    def test_cosmology_shift_sp(self):
-        # in Single plane, we test that H0 does not change the likelihood
-        kwargs_ps = [{"ra_image": self._x_pos, "dec_image": self._y_pos}]
-        likelihood_cs_copy = copy.deepcopy(self.likelihood_cs)
-        kwargs_special_shift = {"H0": 75, "Om0": 0.3}
-        kwargs_special_base = {"H0": 70, "Om0": 0.3}
-        logL_cosmo_shift = likelihood_cs_copy.logL(
-            self._kwargs_lens, kwargs_ps, kwargs_special_shift, verbose=True
-        )
-        logL_cosmo_base = likelihood_cs_copy.logL(
-            self._kwargs_lens, kwargs_ps, kwargs_special_base, verbose=True
-        )
-
-        npt.assert_almost_equal(logL_cosmo_base, logL_cosmo_shift, decimal=4)
-
->>>>>>> 6bd27588
 
 if __name__ == "__main__":
     pytest.main()