import pytest
import numpy.testing as npt
import copy
from lenstronomy.Sampling.Likelihoods.position_likelihood import PositionLikelihood
from lenstronomy.PointSource.point_source import PointSource
from lenstronomy.LensModel.lens_model import LensModel
from lenstronomy.LensModel.Solver.lens_equation_solver import LensEquationSolver
from astropy.cosmology import FlatLambdaCDM
from lenstronomy.Util.cosmo_util import get_astropy_cosmology
from lenstronomy.Util.param_util import shear_polar2cartesian
import matplotlib.pyplot as plt
import numpy as np
from lenstronomy.Workflow import fitting_sequence


class TestPositionLikelihood(object):
    def setup_method(self):
        # compute image positions
        lensModel = LensModel(lens_model_list=["SIE"])
        lensModel_cs = LensModel(lens_model_list=["SIE"], cosmology_sampling=True)
        lensModel_mp = LensModel(
            lens_model_list=["SIE", "SIE"],
            multi_plane=True,
            lens_redshift_list=[0.5, 1],
            z_source=2,
            cosmo=FlatLambdaCDM(H0=70, Om0=0.3),
            cosmology_sampling=True,
            cosmology_model="FlatLambdaCDM",
        )
        solver = LensEquationSolver(lensModel=lensModel)
        solver_mp = LensEquationSolver(lensModel=lensModel_mp)

        self._kwargs_lens = [
            {"theta_E": 1, "e1": 0.1, "e2": -0.03, "center_x": 0, "center_y": 0}
        ]
        self._kwargs_lens_mp = [
            {"theta_E": 1, "e1": 0.1, "e2": -0.03, "center_x": 0, "center_y": 0},
            {"theta_E": 1, "e1": 0.1, "e2": -0.03, "center_x": 0.02, "center_y": 0.01},
        ]
        self.kwargs_lens_eqn_solver = {"min_distance": 0.1, "search_window": 10}
        x_pos, y_pos = solver.image_position_from_source(
            sourcePos_x=0.01,
            sourcePos_y=-0.01,
            kwargs_lens=self._kwargs_lens,
            **self.kwargs_lens_eqn_solver
        )
        x_pos_mp, y_pos_mp = solver_mp.image_position_from_source(
            sourcePos_x=0.01,
            sourcePos_y=-0.01,
            kwargs_lens=self._kwargs_lens_mp,
            **self.kwargs_lens_eqn_solver
        )

        point_source_class = PointSource(
            point_source_type_list=["LENSED_POSITION"],
            lens_model=lensModel,
            kwargs_lens_eqn_solver=self.kwargs_lens_eqn_solver,
        )
        point_source_class_cs = PointSource(
            point_source_type_list=["LENSED_POSITION"],
            lens_model=lensModel_cs,
            kwargs_lens_eqn_solver=self.kwargs_lens_eqn_solver,
        )
        point_source_class_mp = PointSource(
            point_source_type_list=["LENSED_POSITION"],
            lens_model=lensModel_mp,
            kwargs_lens_eqn_solver=self.kwargs_lens_eqn_solver,
        )
        self.likelihood = PositionLikelihood(
            point_source_class,
            image_position_uncertainty=0.005,
            astrometric_likelihood=True,
            image_position_likelihood=True,
            ra_image_list=[x_pos],
            dec_image_list=[y_pos],
            source_position_likelihood=True,
            source_position_tolerance=0.001,
            force_no_add_image=False,
            restrict_image_number=False,
            max_num_images=None,
        )

        self.likelihood_all = PositionLikelihood(
            point_source_class,
            image_position_uncertainty=0.005,
            astrometric_likelihood=True,
            image_position_likelihood=True,
            ra_image_list=[x_pos],
            dec_image_list=[y_pos],
            source_position_likelihood=True,
            source_position_tolerance=0.001,
            force_no_add_image=True,
            restrict_image_number=True,
            max_num_images=5,
        )

        self.likelihood_mp = PositionLikelihood(
            point_source_class_mp,
            image_position_uncertainty=0.005,
            image_position_likelihood=True,
        )

        self.likelihood_cs = PositionLikelihood(
            point_source_class_cs,
            image_position_uncertainty=0.005,
            astrometric_likelihood=True,
            image_position_likelihood=True,
            ra_image_list=[x_pos],
            dec_image_list=[y_pos],
        )

        self._x_pos, self._y_pos = x_pos, y_pos
        self._x_pos_mp, self._y_pos_mp = x_pos_mp, y_pos_mp

    def test_image_position_likelihood(self):
        kwargs_ps = [{"ra_image": self._x_pos, "dec_image": self._y_pos}]
        logL = self.likelihood.image_position_likelihood(
            kwargs_ps, self._kwargs_lens, sigma=0.01
        )
        npt.assert_almost_equal(logL, 0, decimal=8)

        kwargs_ps = [{"ra_image": self._x_pos + 0.01, "dec_image": self._y_pos}]
        logL = self.likelihood.image_position_likelihood(
            kwargs_ps, self._kwargs_lens, sigma=0.01
        )
        npt.assert_almost_equal(logL, -2, decimal=8)

        self.likelihood_all.image_position_likelihood(
            kwargs_ps, self._kwargs_lens, sigma=0.01
        )
        npt.assert_almost_equal(logL, -2, decimal=8)

    def test_astrometric_likelihood(self):
        kwargs_ps = [{"ra_image": self._x_pos, "dec_image": self._y_pos}]
        kwargs_special = {
            "delta_x_image": [0, 0, 0, 0.0],
            "delta_y_image": [0, 0, 0, 0.0],
        }
        logL = self.likelihood.astrometric_likelihood(
            kwargs_ps, kwargs_special, sigma=0.01
        )
        npt.assert_almost_equal(logL, 0, decimal=8)

        kwargs_special = {
            "delta_x_image": [0, 0, 0, 0.01],
            "delta_y_image": [0, 0, 0, 0.01],
        }
        logL = self.likelihood.astrometric_likelihood(
            kwargs_ps, kwargs_special, sigma=0.01
        )
        npt.assert_almost_equal(logL, -1, decimal=8)

        logL = self.likelihood.astrometric_likelihood([], kwargs_special, sigma=0.01)
        npt.assert_almost_equal(logL, 0, decimal=8)

        logL = self.likelihood.astrometric_likelihood(kwargs_ps, {}, sigma=0.01)
        npt.assert_almost_equal(logL, 0, decimal=8)

    def test_check_additional_images(self):
        point_source_class = PointSource(
            point_source_type_list=["LENSED_POSITION"],
            additional_images_list=[True],
            lens_model=LensModel(lens_model_list=["SIE"]),
            kwargs_lens_eqn_solver=self.kwargs_lens_eqn_solver,
        )
        likelihood = PositionLikelihood(point_source_class)

        kwargs_ps = [{"ra_image": self._x_pos, "dec_image": self._y_pos}]
        bool = likelihood.check_additional_images(kwargs_ps, self._kwargs_lens)
        assert bool is False
        kwargs_ps = [{"ra_image": self._x_pos[1:], "dec_image": self._y_pos[1:]}]
        bool = likelihood.check_additional_images(kwargs_ps, self._kwargs_lens)
        assert bool is True

    def test_solver_penalty(self):
        kwargs_ps = [{"ra_image": self._x_pos, "dec_image": self._y_pos}]
        logL = self.likelihood.source_position_likelihood(
            self._kwargs_lens,
            kwargs_ps,
            hard_bound_rms=0.0001,
            sigma=0.001,
            verbose=False,
        )
        npt.assert_almost_equal(logL, 0, decimal=9)

        kwargs_ps = [{"ra_image": self._x_pos + 0.01, "dec_image": self._y_pos}]
        logL = self.likelihood.source_position_likelihood(
            self._kwargs_lens,
            kwargs_ps,
            hard_bound_rms=0.001,
            sigma=0.0001,
            verbose=False,
        )
        npt.assert_almost_equal(logL, -126467.04331894651, decimal=0)
        # assert logL == -np.inf

    def test_logL(self):
        kwargs_ps = [{"ra_image": self._x_pos, "dec_image": self._y_pos}]
        kwargs_special = {
            "delta_x_image": [0, 0, 0, 0.0],
            "delta_y_image": [0, 0, 0, 0.0],
        }
        logL = self.likelihood.logL(
            self._kwargs_lens, kwargs_ps, kwargs_special, verbose=True
        )
        npt.assert_almost_equal(logL, 0, decimal=9)

    def test_source_position_likelihood(self):
        kwargs_ps = [{"ra_image": self._x_pos, "dec_image": self._y_pos}]
        logL = self.likelihood.source_position_likelihood(
            self._kwargs_lens, kwargs_ps, sigma=0.01
        )
        npt.assert_almost_equal(logL, 0, decimal=9)
        x_pos = copy.deepcopy(self._x_pos)
        x_pos[0] += 0.01
        kwargs_ps = [{"ra_image": x_pos, "dec_image": self._y_pos}]
        logL = self.likelihood.source_position_likelihood(
            self._kwargs_lens, kwargs_ps, sigma=0.01
        )
        npt.assert_almost_equal(logL, -0.33011713058631054, decimal=4)

    def test_multiplane_position_likelihood(self):
        kwargs_ps = [
            {
                "ra_image": copy.deepcopy(self._x_pos_mp),
                "dec_image": copy.deepcopy(self._y_pos_mp),
            }
        ]
        logL = self.likelihood_mp.source_position_likelihood(
            self._kwargs_lens_mp,
            kwargs_ps,
            sigma=0.01,
        )
        npt.assert_almost_equal(logL, 0, decimal=9)

        # position shift (this does not return the same results everytime the code is run!)
        x_pos = copy.deepcopy(self._x_pos_mp)
        x_pos[0] += 0.01
        kwargs_ps_pos = [
            {"ra_image": x_pos, "dec_image": copy.deepcopy(self._y_pos_mp)}
        ]
        logL = self.likelihood_mp.source_position_likelihood(
            self._kwargs_lens_mp,
            kwargs_ps_pos,
            sigma=0.01,
        )
        npt.assert_almost_equal(logL, -0.4344342437028236, decimal=2)

    def test_cosmology_shift_mp(self):
        kwargs_ps_cosmo = [
            {
                "ra_image": copy.deepcopy(self._x_pos_mp),
                "dec_image": copy.deepcopy(self._y_pos_mp),
            }
        ]
        likelihood_mp_copy = copy.deepcopy(self.likelihood_mp)
        cosmo_new = get_astropy_cosmology(
            cosmology_model="FlatLambdaCDM", param_kwargs={"H0": 70, "Om0": 0.5}
        )
        likelihood_mp_copy._lensModel.update_cosmology(cosmo_new)

        logL_cosmo = likelihood_mp_copy.source_position_likelihood(
            self._kwargs_lens_mp,
            kwargs_ps_cosmo,
            sigma=0.01,
        )
        npt.assert_almost_equal(logL_cosmo, -0.012514763470246378, decimal=4)

    def test_cosmology_shift_sp(self):
        # in Single plane, we test that H0 does not change the likelihood
        kwargs_ps = [{"ra_image": self._x_pos, "dec_image": self._y_pos}]
        likelihood_cs_copy = copy.deepcopy(self.likelihood_cs)
        kwargs_special_shift = {"H0": 75, "Om0": 0.3}
        kwargs_special_base = {"H0": 70, "Om0": 0.3}
        logL_cosmo_shift = likelihood_cs_copy.logL(
            self._kwargs_lens, kwargs_ps, kwargs_special_shift, verbose=True
        )
        logL_cosmo_base = likelihood_cs_copy.logL(
            self._kwargs_lens, kwargs_ps, kwargs_special_base, verbose=True
        )

        npt.assert_almost_equal(logL_cosmo_base, logL_cosmo_shift, decimal=4)

    def test_source_position_rms_scatter(self):
        lens_model_list = ["SIS"]
        cosmo = FlatLambdaCDM(H0=70, Om0=0.3, Ob0=0.0)
        num_sources = 2
        astrometry_sigma = 0.005
        z_lens = 0.5
        z_source = [1.5, 1.5 , 1.5, 1.5, 1.5, 1.5, 1.5, 1.5]
        lensModel = LensModel(
            lens_model_list=lens_model_list,
            cosmo=cosmo,
            z_lens=z_lens,
            z_source=z_source[0],
        )

<<<<<<< HEAD
        kwargs_lens_init = [{'theta_E': 0.5, 'center_x': 0, 'center_y': 0}]
        fixed_lens = [{'theta_E': 0.5, 'center_x': 0, 'center_y': 0}]
        kwargs_lens_sigma = [{'theta_E': 0.1, 'center_x': 1, 'center_y': 1}]
        kwargs_lower_lens = [{'theta_E': 0.25, 'center_x': -5, 'center_y': -5}]
        kwargs_upper_lens = [{'theta_E': 0.75, 'center_x': 5, 'center_y': 5}]


        kwargs_ra_image_list = [[0.5, -0.5, 0, 0], [0.5, -0.5, 0, 0]]
        kwargs_dec_image_list = [[0, 0, 0.5, -0.5], [0, 0, 0.5, -0.5]]

        point_source_list = []
        num_images_list = []
        kwargs_ps_init = []
        fixed_ps = []
        kwargs_ps_sigma = []
        kwargs_lower_ps = []
        kwargs_upper_ps = []
        for i in range(num_sources):
            point_source_list.append("LENSED_POSITION")
            num_images_list.append(4)
            kwargs_ps_init.append({'ra_image': kwargs_ra_image_list[i], 'dec_image': kwargs_dec_image_list[i]})
            fixed_ps.append({'ra_image': kwargs_ra_image_list, 'dec_image': kwargs_dec_image_list})
            kwargs_ps_sigma.append({'ra_image': 0.01 * np.ones(len(kwargs_ra_image_list[i])), 'dec_image': 0.01 * np.ones(len(kwargs_dec_image_list[i]))})
            kwargs_lower_ps.append({'ra_image': -10 * np.ones(len(kwargs_ra_image_list[i])), 'dec_image': -10 * np.ones(len(kwargs_dec_image_list[i]))})
            kwargs_upper_ps.append({'ra_image': 10 * np.ones(len(kwargs_ra_image_list[i])), 'dec_image': 10 * np.ones(len(kwargs_dec_image_list[i]))})
=======
        point_source_list = ["LENSED_POSITION"]
        num_images_list = [4]
        mass_scaling_list = [1]
        astrometry_sigma = 0.005
        kwargs_ra_image_list = [0.5, -0.5, 0, 0]
        kwargs_dec_image_list = [0, 0, 0.5, -0.5]

        kwargs_lens_init = [{"theta_E": 0.5, "center_x": 0, "center_y": 0}]
        fixed_lens = [{"theta_E": 0.5, "center_x": 0, "center_y": 0}]
        kwargs_lens_sigma = [{"theta_E": 0.1, "center_x": 1, "center_y": 1}]
        kwargs_lower_lens = [{"theta_E": 0.5, "center_x": -5, "center_y": -5}]
        kwargs_upper_lens = [{"theta_E": 0.5, "center_x": 5, "center_y": 5}]

        kwargs_ps_init = [
            {"ra_image": kwargs_ra_image_list, "dec_image": kwargs_dec_image_list}
        ]
        fixed_ps = [
            {"ra_image": kwargs_ra_image_list, "dec_image": kwargs_dec_image_list}
        ]
        kwargs_ps_sigma = [
            {"ra_image": [0.1, 0.1, 0.1, 0.1], "dec_image": [0.1, 0.1, 0.1, 0.1]}
        ]
        kwargs_lower_ps = [
            {"ra_image": [-10, -10, -10, -10], "dec_image": [-10, -10, -10, -10]}
        ]
        kwargs_upper_ps = [
            {"ra_image": [10, 10, 10, 10], "dec_image": [10, 10, 10, 10]}
        ]
>>>>>>> 43e2c4a0

        kwargs_special_init = {}
        fixed_special = {}
        kwargs_special_sigma = {}
        kwargs_lower_special = {}
        kwargs_upper_special = {}

        window_size = 0.1
        grid_number = 100
        kwargs_flux_compute = {
            "source_type": "INF",
            "window_size": window_size,
            "grid_number": grid_number,
        }
        lens_params = [
            kwargs_lens_init,
            fixed_lens,
            kwargs_lens_sigma,
            kwargs_lower_lens,
            kwargs_upper_lens,
        ]
        ps_params = [
            kwargs_ps_init,
            fixed_ps,
            kwargs_ps_sigma,
            kwargs_lower_ps,
            kwargs_upper_ps,
        ]
        special_params = [
            kwargs_special_init,
            fixed_special,
            kwargs_special_sigma,
            kwargs_lower_special,
            kwargs_upper_special,
        ]

        kwargs_data_joint = {
            "ra_image_list": kwargs_ra_image_list,
            "dec_image_list": kwargs_dec_image_list,
        }
        kwargs_model = {
            "lens_model_list": lens_model_list,
            "point_source_model_list": point_source_list,
            "z_source_convention": z_source,
            "z_lens": z_lens,
            "cosmo": cosmo,
        }
        kwargs_constraints = {
<<<<<<< HEAD
            "num_point_source_list": num_images_list
=======
            "num_point_source_list": num_images_list,
            "mass_scaling_list": mass_scaling_list,
>>>>>>> 43e2c4a0
        }
        kwargs_likelihood = {
            "image_position_uncertainty": astrometry_sigma,
            "image_position_likelihood": True,
            "time_delay_likelihood": False,
            "flux_ratio_likelihood": False,
            "kwargs_flux_compute": kwargs_flux_compute,
            "check_bounds": True,
        }
        kwargs_params = {
            "lens_model": lens_params,
            "point_source_model": ps_params,
            "special": special_params,
        }

        fitting_seq = fitting_sequence.FittingSequence(
            kwargs_data_joint,
            kwargs_model,
            kwargs_constraints,
            kwargs_likelihood,
            kwargs_params,
        )

        diffs_x, diffs_y, rms_x, rms_y = (
            fitting_seq.likelihoodModule._position_likelihood.source_position_rms_scatter(
                kwargs_ps=kwargs_ps_init,
                kwargs_lens=kwargs_lens_init,
                lens_model=lensModel,
                z_sources=z_source,
            )
        )

        npt.assert_allclose(rms_x, 0.0, atol=1e-10)
        npt.assert_allclose(rms_y, 0.0, atol=1e-10)
        npt.assert_allclose(diffs_x, 0.0, atol=1e-10)
        npt.assert_allclose(diffs_y, 0.0, atol=1e-10)


if __name__ == "__main__":
    pytest.main()<|MERGE_RESOLUTION|>--- conflicted
+++ resolved
@@ -295,7 +295,6 @@
             z_source=z_source[0],
         )
 
-<<<<<<< HEAD
         kwargs_lens_init = [{'theta_E': 0.5, 'center_x': 0, 'center_y': 0}]
         fixed_lens = [{'theta_E': 0.5, 'center_x': 0, 'center_y': 0}]
         kwargs_lens_sigma = [{'theta_E': 0.1, 'center_x': 1, 'center_y': 1}]
@@ -321,36 +320,6 @@
             kwargs_ps_sigma.append({'ra_image': 0.01 * np.ones(len(kwargs_ra_image_list[i])), 'dec_image': 0.01 * np.ones(len(kwargs_dec_image_list[i]))})
             kwargs_lower_ps.append({'ra_image': -10 * np.ones(len(kwargs_ra_image_list[i])), 'dec_image': -10 * np.ones(len(kwargs_dec_image_list[i]))})
             kwargs_upper_ps.append({'ra_image': 10 * np.ones(len(kwargs_ra_image_list[i])), 'dec_image': 10 * np.ones(len(kwargs_dec_image_list[i]))})
-=======
-        point_source_list = ["LENSED_POSITION"]
-        num_images_list = [4]
-        mass_scaling_list = [1]
-        astrometry_sigma = 0.005
-        kwargs_ra_image_list = [0.5, -0.5, 0, 0]
-        kwargs_dec_image_list = [0, 0, 0.5, -0.5]
-
-        kwargs_lens_init = [{"theta_E": 0.5, "center_x": 0, "center_y": 0}]
-        fixed_lens = [{"theta_E": 0.5, "center_x": 0, "center_y": 0}]
-        kwargs_lens_sigma = [{"theta_E": 0.1, "center_x": 1, "center_y": 1}]
-        kwargs_lower_lens = [{"theta_E": 0.5, "center_x": -5, "center_y": -5}]
-        kwargs_upper_lens = [{"theta_E": 0.5, "center_x": 5, "center_y": 5}]
-
-        kwargs_ps_init = [
-            {"ra_image": kwargs_ra_image_list, "dec_image": kwargs_dec_image_list}
-        ]
-        fixed_ps = [
-            {"ra_image": kwargs_ra_image_list, "dec_image": kwargs_dec_image_list}
-        ]
-        kwargs_ps_sigma = [
-            {"ra_image": [0.1, 0.1, 0.1, 0.1], "dec_image": [0.1, 0.1, 0.1, 0.1]}
-        ]
-        kwargs_lower_ps = [
-            {"ra_image": [-10, -10, -10, -10], "dec_image": [-10, -10, -10, -10]}
-        ]
-        kwargs_upper_ps = [
-            {"ra_image": [10, 10, 10, 10], "dec_image": [10, 10, 10, 10]}
-        ]
->>>>>>> 43e2c4a0
 
         kwargs_special_init = {}
         fixed_special = {}
@@ -399,12 +368,7 @@
             "cosmo": cosmo,
         }
         kwargs_constraints = {
-<<<<<<< HEAD
             "num_point_source_list": num_images_list
-=======
-            "num_point_source_list": num_images_list,
-            "mass_scaling_list": mass_scaling_list,
->>>>>>> 43e2c4a0
         }
         kwargs_likelihood = {
             "image_position_uncertainty": astrometry_sigma,
