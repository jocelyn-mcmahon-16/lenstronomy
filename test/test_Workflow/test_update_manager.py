--- conflicted
+++ resolved
@@ -149,22 +149,6 @@
         assert self.manager.kwargs_model["test"] == "test"
 
     def test_update_limits(self):
-<<<<<<< HEAD
-        self.manager.update_limits(change_source_lower_limit=[[0, ['test'], [-1]]], change_source_upper_limit=[[0, ['test'], [1]]])
-        self.manager.update_limits(change_lens_lower_limit=[[0, ['e1'], [-0.9]]], change_lens_upper_limit=[[0, ['e1'], [0.9]]])
-        upper_lens, upper_source, _, _, _, _, _ = self.manager._upper_kwargs
-        assert upper_source[0]['test'] == 1
-        assert upper_lens[0]['e1'] == 0.9
-
-    def test_update_sigmas(self):
-        self.manager.update_sigmas(change_sigma_source=[[0, ['test'], [1]]],
-                                   change_sigma_lens=[[0, ['test'], [2]]])
-        self.manager.update_sigmas(change_sigma_lens_light=[[0, ['e1'], [-0.9]]],
-                                   change_sigma_lens=[[0, ['e1'], [0.9]]])
-        upper_lens, upper_source, _, _, _, _, _ = self.manager._upper_kwargs
-        assert self.manager._lens_sigma[0]['test'] == 2
-        assert self.manager._lens_sigma[0]['e1'] == 0.9
-=======
         self.manager.update_limits(
             change_source_lower_limit=[[0, ["test"], [-1]]],
             change_source_upper_limit=[[0, ["test"], [1]]],
@@ -173,7 +157,7 @@
             change_lens_lower_limit=[[0, ["e1"], [-0.9]]],
             change_lens_upper_limit=[[0, ["e1"], [0.9]]],
         )
-        upper_lens, upper_source, _, _, _, _ = self.manager._upper_kwargs
+        upper_lens, upper_source, _, _, _, _, _ = self.manager._upper_kwargs
         assert upper_source[0]["test"] == 1
         assert upper_lens[0]["e1"] == 0.9
 
@@ -186,10 +170,9 @@
             change_sigma_lens_light=[[0, ["e1"], [-0.9]]],
             change_sigma_lens=[[0, ["e1"], [0.9]]],
         )
-        upper_lens, upper_source, _, _, _, _ = self.manager._upper_kwargs
+        upper_lens, upper_source, _, _, _, _, _ = self.manager._upper_kwargs
         assert self.manager._lens_sigma[0]["test"] == 2
         assert self.manager._lens_sigma[0]["e1"] == 0.9
->>>>>>> 079f91d2
 
     def test_update_fixed(self):
         lens_add_fixed = [[0, ["e1"], [-1]]]
