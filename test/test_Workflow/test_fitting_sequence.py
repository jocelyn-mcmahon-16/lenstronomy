__author__ = "sibirrer"

import copy

import pytest
import numpy.testing as npt
import numpy as np
import lenstronomy.Util.simulation_util as sim_util
from lenstronomy.ImSim.image_model import ImageModel
from lenstronomy.PointSource.point_source import PointSource
from lenstronomy.LensModel.lens_model import LensModel
from lenstronomy.LightModel.light_model import LightModel
from lenstronomy.Workflow.fitting_sequence import FittingSequence
from lenstronomy.Data.imaging_data import ImageData
from lenstronomy.Data.psf import PSF


class TestFittingSequence(object):
    """Test the fitting sequences."""

    def setup_method(self):
        # data specifics
        sigma_bkg = 0.05  # background noise per pixel
        exp_time = 100  # exposure time (arbitrary units, flux per pixel is in units #photons/exp_time unit)
        numPix = 10  # cutout pixel size
        deltaPix = 0.05  # pixel size in arcsec (area per pixel = deltaPix**2)
        fwhm = 0.5  # full width half max of PSF

        # PSF specification

        self.kwargs_data = sim_util.data_configure_simple(
            numPix, deltaPix, exp_time, sigma_bkg
        )
        data_class = ImageData(**self.kwargs_data)
        kwargs_psf_gaussian = {
            "psf_type": "GAUSSIAN",
            "fwhm": fwhm,
            "pixel_size": deltaPix,
            "truncation": 3,
        }
        psf_gaussian = PSF(**kwargs_psf_gaussian)
        self.kwargs_psf = {
            "psf_type": "PIXEL",
            "kernel_point_source": psf_gaussian.kernel_point_source,
            "psf_error_map": np.zeros_like(psf_gaussian.kernel_point_source),
        }
        psf_class = PSF(**self.kwargs_psf)
        # 'EXTERNAL_SHEAR': external shear
        kwargs_shear = {
            "gamma1": 0.01,
            "gamma2": 0.01,
        }  # gamma_ext: shear strength, psi_ext: shear angle (in radian)
        kwargs_spemd = {
            "theta_E": 1.0,
            "gamma": 1.8,
            "center_x": 0,
            "center_y": 0,
            "e1": 0.1,
            "e2": 0.1,
        }

        lens_model_list = ["SPEP", "SHEAR"]
        self.kwargs_lens = [kwargs_spemd, kwargs_shear]
        lens_model_class = LensModel(lens_model_list=lens_model_list)
        kwargs_sersic = {
            "amp": 1.0,
            "R_sersic": 0.1,
            "n_sersic": 2,
            "center_x": 0,
            "center_y": 0,
        }
        # 'SERSIC_ELLIPSE': elliptical Sersic profile
        kwargs_sersic_ellipse = {
            "amp": 1.0,
            "R_sersic": 0.6,
            "n_sersic": 3,
            "center_x": 0,
            "center_y": 0,
            "e1": 0.1,
            "e2": 0.1,
        }

        lens_light_model_list = ["SERSIC"]
        self.kwargs_lens_light = [kwargs_sersic]
        lens_light_model_class = LightModel(light_model_list=lens_light_model_list)
        source_model_list = ["SERSIC_ELLIPSE"]
        self.kwargs_source = [kwargs_sersic_ellipse]
        source_model_class = LightModel(light_model_list=source_model_list)
        self.kwargs_ps = [
            {"ra_source": 0.0, "dec_source": 0.0, "source_amp": 1.0}
        ]  # quasar point source position in the source plane and intrinsic brightness
        point_source_list = ["SOURCE_POSITION"]
        point_source_class = PointSource(
            point_source_type_list=point_source_list, fixed_magnification_list=[True]
        )
        kwargs_numerics = {
            "supersampling_factor": 1,
            "supersampling_convolution": False,
            "compute_mode": "regular",
            "point_source_supersampling_factor": 1,
        }
        imageModel = ImageModel(
            data_class,
            psf_class,
            lens_model_class,
            source_model_class,
            lens_light_model_class,
            point_source_class,
            kwargs_numerics=kwargs_numerics,
        )
        image_sim = sim_util.simulate_simple(
            imageModel,
            self.kwargs_lens,
            self.kwargs_source,
            self.kwargs_lens_light,
            self.kwargs_ps,
        )

        data_class.update_data(image_sim)
        self.data_class = data_class
        self.psf_class = psf_class
        self.kwargs_data["image_data"] = image_sim
        self.kwargs_model = {
            "lens_model_list": lens_model_list,
            "source_light_model_list": source_model_list,
            "lens_light_model_list": lens_light_model_list,
            "point_source_model_list": point_source_list,
            "fixed_magnification_list": [False],
            "index_lens_model_list": [[0, 1]],
            "point_source_frame_list": [[0]],
        }
        self.kwargs_numerics = kwargs_numerics

        num_source_model = len(source_model_list)

        self.kwargs_constraints = {
            "num_point_source_list": [4],
            "image_plane_source_list": [False] * num_source_model,
            "solver_type": "NONE",  # 'PROFILE', 'PROFILE_SHEAR', 'ELLIPSE', 'CENTER'
        }

        self.kwargs_likelihood = {
            "force_no_add_image": True,
            "source_marg": True,
            "linear_prior": [1],
            "image_position_uncertainty": 0.004,
            "check_matched_source_position": False,
            "source_position_tolerance": 0.001,
            "source_position_sigma": 0.001,
            "check_positive_flux": True,
        }

        lens_sigma = [
            {
                "theta_E": 0.1,
                "gamma": 0.1,
                "e1": 0.1,
                "e2": 0.1,
                "center_x": 0.1,
                "center_y": 0.1,
            },
            {"gamma1": 0.1, "gamma2": 0.1},
        ]
        lens_lower = [
            {
                "theta_E": 0.0,
                "gamma": 1.5,
                "center_x": -2,
                "center_y": -2,
                "e1": -0.4,
                "e2": -0.4,
            },
            {"gamma1": -0.3, "gamma2": -0.3},
        ]
        lens_upper = [
            {
                "theta_E": 10.0,
                "gamma": 2.5,
                "center_x": 2,
                "center_y": 2,
                "e1": 0.4,
                "e2": 0.4,
            },
            {"gamma1": 0.3, "gamma2": 0.3},
        ]
        source_sigma = [
            {
                "R_sersic": 0.05,
                "n_sersic": 0.5,
                "center_x": 0.1,
                "center_y": 0.1,
                "e1": 0.1,
                "e2": 0.1,
            }
        ]
        source_lower = [
            {
                "R_sersic": 0.01,
                "n_sersic": 0.5,
                "center_x": -2,
                "center_y": -2,
                "e1": -0.4,
                "e2": -0.4,
            }
        ]
        source_upper = [
            {
                "R_sersic": 10,
                "n_sersic": 5.5,
                "center_x": 2,
                "center_y": 2,
                "e1": 0.4,
                "e2": 0.4,
            }
        ]

        lens_light_sigma = [
            {"R_sersic": 0.05, "n_sersic": 0.5, "center_x": 0.1, "center_y": 0.1}
        ]
        lens_light_lower = [
            {"R_sersic": 0.01, "n_sersic": 0.5, "center_x": -2, "center_y": -2}
        ]
        lens_light_upper = [
            {"R_sersic": 10, "n_sersic": 5.5, "center_x": 2, "center_y": 2}
        ]
        ps_sigma = [{"ra_source": 1, "dec_source": 1, "point_amp": 1}]

        lens_param = (
            self.kwargs_lens,
            lens_sigma,
            [{}, {"ra_0": 0, "dec_0": 0}],
            lens_lower,
            lens_upper,
        )
        source_param = (
            self.kwargs_source,
            source_sigma,
            [{}],
            source_lower,
            source_upper,
        )
        lens_light_param = (
            self.kwargs_lens_light,
            lens_light_sigma,
            [{"center_x": 0}],
            lens_light_lower,
            lens_light_upper,
        )
        ps_param = self.kwargs_ps, ps_sigma, [{}], self.kwargs_ps, self.kwargs_ps

        self.kwargs_params = {
            "lens_model": lens_param,
            "source_model": source_param,
            "lens_light_model": lens_light_param,
            "point_source_model": ps_param,
            # 'special': special_param
        }
        image_band = [self.kwargs_data, self.kwargs_psf, self.kwargs_numerics]
        multi_band_list = [image_band]
        self.kwargs_data_joint = {
            "multi_band_list": multi_band_list,
            "multi_band_type": "multi-linear",
        }

    def test_simulationAPI_image(self):
        npt.assert_almost_equal(self.data_class.data[4, 4], 0.1, decimal=0)

    def test_simulationAPI_psf(self):
        npt.assert_almost_equal(
            np.sum(self.psf_class.kernel_point_source), 1, decimal=6
        )

    def test_fitting_sequence(self):
        fittingSequence = FittingSequence(
            self.kwargs_data_joint,
            self.kwargs_model,
            self.kwargs_constraints,
            self.kwargs_likelihood,
            self.kwargs_params,
        )

        kwargs_result = fittingSequence.best_fit(bijective=False)
        lens_temp = kwargs_result["kwargs_lens"]
        npt.assert_almost_equal(
            lens_temp[0]["theta_E"], self.kwargs_lens[0]["theta_E"], decimal=2
        )

        logL = fittingSequence.best_fit_likelihood
        print(logL, "test")
        # print(lens_temp, source_temp, lens_light_temp, ps_temp, special_temp)
        assert logL < 0
        bic = fittingSequence.bic
        assert bic > 0
        # npt.assert_almost_equal(bic, 20000000220.29376, decimal=-4)

        # npt.assert_almost_equal(logL, -10000000061.792593, decimal=-4)

        n_p = 2
        n_i = 2
        fitting_list = []

        kwargs_pso = {"sigma_scale": 1, "n_particles": n_p, "n_iterations": n_i}
        fitting_list.append(["PSO", kwargs_pso])
        kwargs_align = {"delta_shift": 0.2, "n_particles": 2, "n_iterations": 2}
        fitting_list.append(["align_images", kwargs_align])
        kwargs_psf_iter = {
            "num_iter": 2,
            "psf_iter_factor": 0.5,
            "stacking_method": "mean",
            "new_procedure": False,
        }
        fitting_list.append(["psf_iteration", kwargs_psf_iter])
        fitting_list.append(["restart", None])
        fitting_list.append(["fix_not_computed", {"free_bands": [True]}])
        n_sersic_overwrite = 4
        kwargs_update = {
            "lens_light_add_fixed": [[0, ["n_sersic"], [n_sersic_overwrite]]],
            "lens_light_remove_fixed": [[0, ["center_x"]]],
            "change_source_lower_limit": [[0, ["n_sersic"], [0.1]]],
            "change_source_upper_limit": [[0, ["n_sersic"], [10]]],
        }
        fitting_list.append(["update_settings", kwargs_update])

        chain_list = fittingSequence.fit_sequence(fitting_list)
        (
            lens_fixed,
            source_fixed,
            lens_light_fixed,
            ps_fixed,
            special_fixed,
            extinction_fixed,
            tracer_source_fixed,
        ) = fittingSequence._updateManager.fixed_kwargs
        kwargs_result = fittingSequence.best_fit(bijective=False)
        npt.assert_almost_equal(
            kwargs_result["kwargs_lens"][0]["theta_E"],
            self.kwargs_lens[0]["theta_E"],
            decimal=1,
        )
        npt.assert_almost_equal(
            fittingSequence._updateManager._lens_light_fixed[0]["n_sersic"],
            n_sersic_overwrite,
            decimal=8,
        )
        npt.assert_almost_equal(lens_light_fixed[0]["n_sersic"], 4, decimal=-1)
        assert fittingSequence._updateManager._lower_kwargs[1][0]["n_sersic"] == 0.1
        assert fittingSequence._updateManager._upper_kwargs[1][0]["n_sersic"] == 10

        # test 'set_param_value' fitting sequence
        fitting_list = [
            ["set_param_value", {"lens": [[1, ["gamma1"], [0.013]]]}],
            ["set_param_value", {"lens_light": [[0, ["center_x"], [0.009]]]}],
            ["set_param_value", {"source": [[0, ["n_sersic"], [2.993]]]}],
            ["set_param_value", {"ps": [[0, ["ra_source"], [0.007]]]}],
        ]

        fittingSequence.fit_sequence(fitting_list)

        kwargs_set = fittingSequence._updateManager.parameter_state
        assert kwargs_set["kwargs_lens"][1]["gamma1"] == 0.013
        assert kwargs_set["kwargs_lens_light"][0]["center_x"] == 0.009
        assert kwargs_set["kwargs_source"][0]["n_sersic"] == 2.993
        assert kwargs_set["kwargs_ps"][0]["ra_source"] == 0.007

        from unittest import TestCase

        t = TestCase()
        with t.assertRaises(ValueError):
            fitting_list_two = []
            fitting_list_two.append(["fake_mcmc_method", kwargs_pso])
            fittingSequence.fit_sequence(fitting_list_two)

        with t.assertRaises(ValueError):
            # should raise a value error for n_walkers = walkerRatio = None
            fitting_list_three = []
            kwargs_test = {'n_burn': 10, 'n_run': 10}
            fitting_list_three.append(['emcee', kwargs_test])
            fittingSequence.fit_sequence(fitting_list_three)

    def test_cobaya(self):
        np.random.seed(42)

        # make a basic lens model to fit
        # data specifics
        sigma_bkg = 0.05  # background noise per pixel
        exp_time = 100  # exposure time (arbitrary units, flux per pixel is in units #photons/exp_time unit)
        numPix = 10  # cutout pixel size
        deltaPix = 0.05  # pixel size in arcsec (area per pixel = deltaPix**2)
        fwhm = 0.5  # full width half max of PSF

        # PSF specification
        kwargs_data = sim_util.data_configure_simple(
            numPix, deltaPix, exp_time, sigma_bkg
        )
        data_class = ImageData(**kwargs_data)
        kwargs_psf_gaussian = {
            "psf_type": "GAUSSIAN",
            "fwhm": fwhm,
            "pixel_size": deltaPix,
            "truncation": 3,
        }
        psf_gaussian = PSF(**kwargs_psf_gaussian)

        # make a lens
        lens_model_list = ["SIS"]
        kwargs_lens = [{"theta_E": 1.5, "center_x": 0.0, "center_y": 0.0}]
        lens_model_class = LensModel(lens_model_list=lens_model_list)

        # make a source
        source_model_list = ["SERSIC"]
        kwargs_source = [
            {
                "amp": 1.0,
                "R_sersic": 0.3,
                "n_sersic": 3.0,
                "center_x": 0.1,
                "center_y": 0.1,
            }
        ]
        source_model_class = LightModel(light_model_list=source_model_list)

        kwargs_numerics = {
            "supersampling_factor": 1,
            "supersampling_convolution": False,
        }

        imageModel = ImageModel(
            data_class,
            psf_gaussian,
            lens_model_class,
            source_model_class,
            kwargs_numerics=kwargs_numerics,
        )
        image_sim = sim_util.simulate_simple(imageModel, kwargs_lens, kwargs_source)

        data_class.update_data(image_sim)

        kwargs_data["image_data"] = image_sim

        kwargs_model = {
            "lens_model_list": lens_model_list,
            "source_light_model_list": source_model_list,
        }

        lens_fixed = [{"center_x": 0.0, "center_y": 0.0}]
        lens_sigma = [{"theta_E": 0.01}]
        lens_lower = [{"theta_E": 0.1}]
        lens_upper = [{"theta_E": 3.0}]

        source_fixed = [{}]
        source_sigma = [
            {"R_sersic": 0.01, "n_sersic": 0.01, "center_x": 0.01, "center_y": 0.01}
        ]
        source_lower = [
            {"R_sersic": 0.01, "n_sersic": 0.5, "center_x": -1, "center_y": -1}
        ]
        source_upper = [
            {"R_sersic": 1.0, "n_sersic": 6.0, "center_x": 1, "center_y": 1}
        ]

        lens_param = [kwargs_lens, lens_sigma, lens_fixed, lens_lower, lens_upper]
        source_param = [
            kwargs_source,
            source_sigma,
            source_fixed,
            source_lower,
            source_upper,
        ]

        kwargs_params = {"lens_model": lens_param, "source_model": source_param}

        kwargs_constraints = {}

        multi_band_list = [[kwargs_data, kwargs_psf_gaussian, kwargs_numerics]]

        kwargs_data_joint = {
            "multi_band_list": multi_band_list,
            "multi_band_type": "multi-linear",
        }

        kwargs_likelihood = {"source_marg": False}

        fittingSequence = FittingSequence(
            kwargs_data_joint,
            kwargs_model,
            kwargs_constraints,
            kwargs_likelihood,
            kwargs_params,
        )

        kwargs_cobaya = {
            "proposal_widths": [0.001, 0.001, 0.001, 0.001, 0.001],
            "Rminus1_stop": 100,  # does this need to be large? can we run in test mode?
            "force_overwrite": True,
        }

<<<<<<< HEAD
        chain_list = fittingSequence.fit_sequence([['Cobaya', kwargs_cobaya]])
=======
        chain_list = fittingSequence.fit_sequence(
            [["metropolis_hastings", kwargs_cobaya]]
        )
>>>>>>> 47154237

    def test_zeus(self):
        np.random.seed(42)
        # we make a very basic lens+source model to feed to check zeus can be run through fitting sequence
        # we don't use the kwargs defined in setup() as those are modified during the tests; using unique kwargs here is safer

        # data specifics
        sigma_bkg = 0.05  # background noise per pixel
        exp_time = 100  # exposure time (arbitrary units, flux per pixel is in units #photons/exp_time unit)
        numPix = 10  # cutout pixel size
        deltaPix = 0.05  # pixel size in arcsec (area per pixel = deltaPix**2)
        fwhm = 0.5  # full width half max of PSF

        # PSF specification

        kwargs_data = sim_util.data_configure_simple(
            numPix, deltaPix, exp_time, sigma_bkg
        )
        data_class = ImageData(**kwargs_data)
        kwargs_psf_gaussian = {
            "psf_type": "GAUSSIAN",
            "fwhm": fwhm,
            "pixel_size": deltaPix,
            "truncation": 3,
        }
        psf_gaussian = PSF(**kwargs_psf_gaussian)

        # make a lens
        lens_model_list = ["EPL"]
        kwargs_epl = {
            "theta_E": 0.6,
            "gamma": 2.6,
            "center_x": 0.0,
            "center_y": 0.0,
            "e1": 0.1,
            "e2": 0.1,
        }
        kwargs_lens = [kwargs_epl]
        lens_model_class = LensModel(lens_model_list=lens_model_list)

        # make a source
        source_model_list = ["SERSIC_ELLIPSE"]
        kwargs_sersic_ellipse = {
            "amp": 1.0,
            "R_sersic": 0.6,
            "n_sersic": 3,
            "center_x": 0.0,
            "center_y": 0.0,
            "e1": 0.1,
            "e2": 0.1,
        }
        kwargs_source = [kwargs_sersic_ellipse]
        source_model_class = LightModel(light_model_list=source_model_list)

        kwargs_numerics = {
            "supersampling_factor": 1,
            "supersampling_convolution": False,
        }

        imageModel = ImageModel(
            data_class,
            psf_gaussian,
            lens_model_class,
            source_model_class,
            kwargs_numerics=kwargs_numerics,
        )
        image_sim = sim_util.simulate_simple(imageModel, kwargs_lens, kwargs_source)

        data_class.update_data(image_sim)

        kwargs_data["image_data"] = image_sim

        kwargs_model = {
            "lens_model_list": lens_model_list,
            "source_light_model_list": source_model_list,
        }

        lens_fixed = [{}]
        lens_sigma = [
            {
                "theta_E": 0.1,
                "gamma": 0.1,
                "e1": 0.1,
                "e2": 0.1,
                "center_x": 0.1,
                "center_y": 0.1,
            }
        ]
        lens_lower = [
            {
                "theta_E": 0.0,
                "gamma": 1.5,
                "center_x": -2,
                "center_y": -2,
                "e1": -0.4,
                "e2": -0.4,
            }
        ]
        lens_upper = [
            {
                "theta_E": 10.0,
                "gamma": 2.5,
                "center_x": 2,
                "center_y": 2,
                "e1": 0.4,
                "e2": 0.4,
            }
        ]

        source_fixed = [{}]
        source_sigma = [
            {
                "R_sersic": 0.05,
                "n_sersic": 0.5,
                "center_x": 0.1,
                "center_y": 0.1,
                "e1": 0.1,
                "e2": 0.1,
            }
        ]
        source_lower = [
            {
                "R_sersic": 0.01,
                "n_sersic": 0.5,
                "center_x": -2,
                "center_y": -2,
                "e1": -0.4,
                "e2": -0.4,
            }
        ]
        source_upper = [
            {
                "R_sersic": 10,
                "n_sersic": 5.5,
                "center_x": 2,
                "center_y": 2,
                "e1": 0.4,
                "e2": 0.4,
            }
        ]

        lens_param = [kwargs_lens, lens_sigma, lens_fixed, lens_lower, lens_upper]
        source_param = [
            kwargs_source,
            source_sigma,
            source_fixed,
            source_lower,
            source_upper,
        ]

        kwargs_params = {"lens_model": lens_param, "source_model": source_param}

        kwargs_constraints = {}

        multi_band_list = [[kwargs_data, kwargs_psf_gaussian, kwargs_numerics]]

        kwargs_data_joint = {
            "multi_band_list": multi_band_list,
            "multi_band_type": "multi-linear",
        }

        kwargs_likelihood = {"source_marg": False}

        fittingSequence = FittingSequence(
            kwargs_data_joint,
            kwargs_model,
            kwargs_constraints,
            kwargs_likelihood,
            kwargs_params,
        )

        fitting_list = []
<<<<<<< HEAD
        kwargs_zeus = {'n_burn': 2, 'n_run': 2, 'walkerRatio': 4, 'backend_filename': 'test_mcmc_zeus.h5'}

        fitting_list.append(['zeus', kwargs_zeus])
=======
        kwargs_zeus = {
            "sampler_type": "ZEUS",
            "n_burn": 2,
            "n_run": 2,
            "walkerRatio": 4,
            "backend_filename": "test_mcmc_zeus.h5",
        }

        fitting_list.append(["MCMC", kwargs_zeus])
>>>>>>> 47154237

        chain_list = fittingSequence.fit_sequence(fitting_list)

    def test_multinest(self):
        # Nested sampler tests
        # further decrease the parameter space for nested samplers to run faster

        fittingSequence = FittingSequence(
            self.kwargs_data_joint,
            self.kwargs_model,
            self.kwargs_constraints,
            self.kwargs_likelihood,
            self.kwargs_params,
        )
        fitting_list = []
        kwargs_update = {
            "ps_add_fixed": [[0, ["ra_source", "dec_source"], [0, 0]]],
            "lens_light_add_fixed": [
                [0, ["n_sersic", "R_sersic", "center_x", "center_y"], [4, 0.1, 0, 0]]
            ],
            "source_add_fixed": [
                [
                    0,
                    ["R_sersic", "e1", "e2", "center_x", "center_y"],
                    [0.6, 0.1, 0.1, 0, 0],
                ]
            ],
            "lens_add_fixed": [
                [
                    0,
                    ["gamma", "theta_E", "e1", "e2", "center_x", "center_y"],
                    [1.8, 1.0, 0.1, 0.1, 0, 0],
                ],
                [1, ["gamma1", "gamma2"], [0.01, 0.01]],
            ],
            "change_source_lower_limit": [[0, ["n_sersic"], [2.9]]],
            "change_source_upper_limit": [[0, ["n_sersic"], [3.1]]],
        }
        fitting_list.append(["update_settings", kwargs_update])
        kwargs_multinest = {
<<<<<<< HEAD
            'kwargs_run': {
                'n_live_points': 10,
                'evidence_tolerance': 0.5,
                'sampling_efficiency': 0.8,  # 1 for posterior-only, 0 for evidence-only
                'importance_nested_sampling': False,
                'multimodal': True,
                'const_efficiency_mode': False,   # reduce sampling_efficiency to 5% when True
=======
            "sampler_type": "MULTINEST",
            "kwargs_run": {
                "n_live_points": 10,
                "evidence_tolerance": 0.5,
                "sampling_efficiency": 0.8,  # 1 for posterior-only, 0 for evidence-only
                "importance_nested_sampling": False,
                "multimodal": True,
                "const_efficiency_mode": False,  # reduce sampling_efficiency to 5% when True
>>>>>>> 47154237
            },
            "remove_output_dir": True,
        }
<<<<<<< HEAD
        fitting_list.append(['MultiNest', kwargs_multinest])
=======
        fitting_list.append(["nested_sampling", kwargs_multinest])
>>>>>>> 47154237

        chain_list2 = fittingSequence.fit_sequence(fitting_list)
        kwargs_fixed = fittingSequence._updateManager.fixed_kwargs
        npt.assert_almost_equal(kwargs_fixed[0][1]["gamma1"], 0.01, decimal=2)
        assert fittingSequence._updateManager._lower_kwargs[1][0]["n_sersic"] == 2.9
        assert fittingSequence._updateManager._upper_kwargs[1][0]["n_sersic"] == 3.1

        kwargs_test = {"kwargs_lens": 1}
        fittingSequence.update_state(kwargs_test)
        kwargs_out = fittingSequence.best_fit(bijective=True)
        assert kwargs_out["kwargs_lens"] == 1

    def test_dynesty(self):
        np.random.seed(42)
        kwargs_params = copy.deepcopy(self.kwargs_params)
        kwargs_params["lens_model"][0][0]["theta_E"] += 0.01
        kwargs_params["lens_model"][0][0]["gamma"] += 0.01
        fittingSequence = FittingSequence(
            self.kwargs_data_joint,
            self.kwargs_model,
            self.kwargs_constraints,
            self.kwargs_likelihood,
            kwargs_params,
        )

        fitting_list = []
        kwargs_dynesty = {
<<<<<<< HEAD
            'kwargs_run': {
                'dlogz_init': 0.01,
                'nlive_init': 20,
                'nlive_batch': 20,
                'maxbatch': 1,
            },
        }

        fitting_list.append(['dynesty', kwargs_dynesty])
=======
            "sampler_type": "DYNESTY",
            "kwargs_run": {
                "dlogz_init": 0.01,
                "nlive_init": 20,
                "nlive_batch": 20,
                "maxbatch": 1,
            },
        }

        fitting_list.append(["nested_sampling", kwargs_dynesty])
>>>>>>> 47154237
        chain_list = fittingSequence.fit_sequence(fitting_list)

    def test_nautilus(self):
        np.random.seed(42)
        kwargs_params = copy.deepcopy(self.kwargs_params)
        fittingSequence = FittingSequence(
            self.kwargs_data_joint,
            self.kwargs_model,
            self.kwargs_constraints,
            self.kwargs_likelihood,
            kwargs_params,
        )

        fitting_list = []
        kwargs_nautilus = {
            "prior_type": "uniform",
            "verbose": True,
            "f_live": 1.0,
            "n_eff": 0.0,
            "n_live": 2,
            "seed": 42,
        }

        fitting_list.append(["Nautilus", kwargs_nautilus])
        chain_list = fittingSequence.fit_sequence(fitting_list)

    def test_dypolychord(self):
        fittingSequence = FittingSequence(
            self.kwargs_data_joint,
            self.kwargs_model,
            self.kwargs_constraints,
            self.kwargs_likelihood,
            self.kwargs_params,
        )
        fitting_list = []
        kwargs_dypolychord = {
<<<<<<< HEAD
            'kwargs_run': {
                'ninit': 8,
                'nlive_const': 10,
=======
            "sampler_type": "DYPOLYCHORD",
            "kwargs_run": {
                "ninit": 8,
                "nlive_const": 10,
>>>>>>> 47154237
                #'seed_increment': 1,
                "resume_dyn_run": False,
                #'init_step': 10,
            },
            "polychord_settings": {
                "seed": 1,
                #'num_repeats': 20
            },
            "dypolychord_dynamic_goal": 0.8,  # 1 for posterior-only, 0 for evidence-only
            "remove_output_dir": True,
        }
<<<<<<< HEAD
        fitting_list.append(['dyPolyChord', kwargs_dypolychord])
=======
        fitting_list.append(["nested_sampling", kwargs_dypolychord])
>>>>>>> 47154237
        chain_list = fittingSequence.fit_sequence(fitting_list)

    def test_minimizer(self):
        n_p = 2
        n_i = 2

        fitting_list = []
<<<<<<< HEAD
        kwargs_simplex = {'n_iterations': n_i, 'method': 'Nelder-Mead'}
        fitting_list.append(['SIMPLEX', kwargs_simplex])
        kwargs_simplex = {'n_iterations': n_i, 'method': 'Powell'}
        fitting_list.append(['SIMPLEX', kwargs_simplex])
        kwargs_pso = {'sigma_scale': 1, 'n_particles': n_p, 'n_iterations': n_i}
        fitting_list.append(['PSO', kwargs_pso])
        kwargs_mcmc = {'sigma_scale': 1, 'n_burn': 1, 'n_run': 1, 'n_walkers': 10}
        fitting_list.append(['emcee', kwargs_mcmc])
        kwargs_mcmc['re_use_samples'] = True
        kwargs_mcmc['init_samples'] = np.array([[np.random.normal(1, 0.001)] for i in range(100)])
        fitting_list.append(['emcee', kwargs_mcmc])

        def custom_likelihood(kwargs_lens, kwargs_source=None, kwargs_lens_light=None, kwargs_ps=None,
                              kwargs_special=None, kwargs_extinction=None):
            theta_E = kwargs_lens[0]['theta_E']
            return -(theta_E - 1.)**2 / 0.1**2 / 2
        kwargs_likelihood = {'custom_logL_addition': custom_likelihood}

        kwargs_data_joint = {'multi_band_list': []}
        kwargs_model = {'lens_model_list': ['SIS']}
        kwargs_constraints = {}
        lens_param = [{'theta_E': 1, 'center_x': 0, 'center_y': 0}], [{'theta_E': 0.1, 'center_x': 0.1, 'center_y': 0.1}], [{'center_x': 0, 'center_y': 0}], [{'theta_E': 0, 'center_x': -10, 'center_y': -10}], [{'theta_E': 10, 'center_x': 10, 'center_y': 10}]
=======
        kwargs_simplex = {"n_iterations": n_i, "method": "Nelder-Mead"}
        fitting_list.append(["SIMPLEX", kwargs_simplex])
        kwargs_simplex = {"n_iterations": n_i, "method": "Powell"}
        fitting_list.append(["SIMPLEX", kwargs_simplex])
        kwargs_pso = {"sigma_scale": 1, "n_particles": n_p, "n_iterations": n_i}
        fitting_list.append(["PSO", kwargs_pso])
        kwargs_mcmc = {
            "sigma_scale": 1,
            "n_burn": 1,
            "n_run": 1,
            "n_walkers": 10,
            "sampler_type": "EMCEE",
        }
        fitting_list.append(["MCMC", kwargs_mcmc])
        kwargs_mcmc["re_use_samples"] = True
        kwargs_mcmc["init_samples"] = np.array(
            [[np.random.normal(1, 0.001)] for i in range(100)]
        )
        fitting_list.append(["MCMC", kwargs_mcmc])

        def custom_likelihood(kwargs_lens, **kwargs):
            theta_E = kwargs_lens[0]["theta_E"]
            return -((theta_E - 1.0) ** 2) / 0.1**2 / 2
>>>>>>> 47154237

        kwargs_likelihood = {"custom_logL_addition": custom_likelihood}

        kwargs_data_joint = {"multi_band_list": []}
        kwargs_model = {"lens_model_list": ["SIS"]}
        kwargs_constraints = {}
        lens_param = (
            [{"theta_E": 1, "center_x": 0, "center_y": 0}],
            [{"theta_E": 0.1, "center_x": 0.1, "center_y": 0.1}],
            [{"center_x": 0, "center_y": 0}],
            [{"theta_E": 0, "center_x": -10, "center_y": -10}],
            [{"theta_E": 10, "center_x": 10, "center_y": 10}],
        )

        kwargs_params = {"lens_model": lens_param}
        fittingSequence = FittingSequence(
            kwargs_data_joint,
            kwargs_model,
            kwargs_constraints,
            kwargs_likelihood,
            kwargs_params,
        )
        args = fittingSequence.param_class.kwargs2args(
            kwargs_lens=[{"theta_E": 1, "center_x": 0, "center_y": 0}]
        )
        kwargs_result = fittingSequence.param_class.args2kwargs(args)
        print(kwargs_result)
        print(args, "test args")
        chain_list = fittingSequence.fit_sequence(fitting_list)
        kwargs_result = fittingSequence.best_fit(bijective=False)
        npt.assert_almost_equal(
            kwargs_result["kwargs_lens"][0]["theta_E"], 1, decimal=2
        )


if __name__ == "__main__":
    pytest.main()<|MERGE_RESOLUTION|>--- conflicted
+++ resolved
@@ -494,13 +494,8 @@
             "force_overwrite": True,
         }
 
-<<<<<<< HEAD
         chain_list = fittingSequence.fit_sequence([['Cobaya', kwargs_cobaya]])
-=======
-        chain_list = fittingSequence.fit_sequence(
-            [["metropolis_hastings", kwargs_cobaya]]
-        )
->>>>>>> 47154237
+
 
     def test_zeus(self):
         np.random.seed(42)
@@ -673,21 +668,10 @@
         )
 
         fitting_list = []
-<<<<<<< HEAD
+
         kwargs_zeus = {'n_burn': 2, 'n_run': 2, 'walkerRatio': 4, 'backend_filename': 'test_mcmc_zeus.h5'}
 
         fitting_list.append(['zeus', kwargs_zeus])
-=======
-        kwargs_zeus = {
-            "sampler_type": "ZEUS",
-            "n_burn": 2,
-            "n_run": 2,
-            "walkerRatio": 4,
-            "backend_filename": "test_mcmc_zeus.h5",
-        }
-
-        fitting_list.append(["MCMC", kwargs_zeus])
->>>>>>> 47154237
 
         chain_list = fittingSequence.fit_sequence(fitting_list)
 
@@ -728,7 +712,6 @@
         }
         fitting_list.append(["update_settings", kwargs_update])
         kwargs_multinest = {
-<<<<<<< HEAD
             'kwargs_run': {
                 'n_live_points': 10,
                 'evidence_tolerance': 0.5,
@@ -736,24 +719,11 @@
                 'importance_nested_sampling': False,
                 'multimodal': True,
                 'const_efficiency_mode': False,   # reduce sampling_efficiency to 5% when True
-=======
-            "sampler_type": "MULTINEST",
-            "kwargs_run": {
-                "n_live_points": 10,
-                "evidence_tolerance": 0.5,
-                "sampling_efficiency": 0.8,  # 1 for posterior-only, 0 for evidence-only
-                "importance_nested_sampling": False,
-                "multimodal": True,
-                "const_efficiency_mode": False,  # reduce sampling_efficiency to 5% when True
->>>>>>> 47154237
             },
             "remove_output_dir": True,
         }
-<<<<<<< HEAD
+
         fitting_list.append(['MultiNest', kwargs_multinest])
-=======
-        fitting_list.append(["nested_sampling", kwargs_multinest])
->>>>>>> 47154237
 
         chain_list2 = fittingSequence.fit_sequence(fitting_list)
         kwargs_fixed = fittingSequence._updateManager.fixed_kwargs
@@ -781,7 +751,7 @@
 
         fitting_list = []
         kwargs_dynesty = {
-<<<<<<< HEAD
+
             'kwargs_run': {
                 'dlogz_init': 0.01,
                 'nlive_init': 20,
@@ -791,18 +761,7 @@
         }
 
         fitting_list.append(['dynesty', kwargs_dynesty])
-=======
-            "sampler_type": "DYNESTY",
-            "kwargs_run": {
-                "dlogz_init": 0.01,
-                "nlive_init": 20,
-                "nlive_batch": 20,
-                "maxbatch": 1,
-            },
-        }
-
-        fitting_list.append(["nested_sampling", kwargs_dynesty])
->>>>>>> 47154237
+
         chain_list = fittingSequence.fit_sequence(fitting_list)
 
     def test_nautilus(self):
@@ -839,16 +798,9 @@
         )
         fitting_list = []
         kwargs_dypolychord = {
-<<<<<<< HEAD
             'kwargs_run': {
                 'ninit': 8,
                 'nlive_const': 10,
-=======
-            "sampler_type": "DYPOLYCHORD",
-            "kwargs_run": {
-                "ninit": 8,
-                "nlive_const": 10,
->>>>>>> 47154237
                 #'seed_increment': 1,
                 "resume_dyn_run": False,
                 #'init_step': 10,
@@ -860,11 +812,9 @@
             "dypolychord_dynamic_goal": 0.8,  # 1 for posterior-only, 0 for evidence-only
             "remove_output_dir": True,
         }
-<<<<<<< HEAD
+
         fitting_list.append(['dyPolyChord', kwargs_dypolychord])
-=======
-        fitting_list.append(["nested_sampling", kwargs_dypolychord])
->>>>>>> 47154237
+
         chain_list = fittingSequence.fit_sequence(fitting_list)
 
     def test_minimizer(self):
@@ -872,7 +822,7 @@
         n_i = 2
 
         fitting_list = []
-<<<<<<< HEAD
+
         kwargs_simplex = {'n_iterations': n_i, 'method': 'Nelder-Mead'}
         fitting_list.append(['SIMPLEX', kwargs_simplex])
         kwargs_simplex = {'n_iterations': n_i, 'method': 'Powell'}
@@ -885,41 +835,9 @@
         kwargs_mcmc['init_samples'] = np.array([[np.random.normal(1, 0.001)] for i in range(100)])
         fitting_list.append(['emcee', kwargs_mcmc])
 
-        def custom_likelihood(kwargs_lens, kwargs_source=None, kwargs_lens_light=None, kwargs_ps=None,
-                              kwargs_special=None, kwargs_extinction=None):
-            theta_E = kwargs_lens[0]['theta_E']
-            return -(theta_E - 1.)**2 / 0.1**2 / 2
-        kwargs_likelihood = {'custom_logL_addition': custom_likelihood}
-
-        kwargs_data_joint = {'multi_band_list': []}
-        kwargs_model = {'lens_model_list': ['SIS']}
-        kwargs_constraints = {}
-        lens_param = [{'theta_E': 1, 'center_x': 0, 'center_y': 0}], [{'theta_E': 0.1, 'center_x': 0.1, 'center_y': 0.1}], [{'center_x': 0, 'center_y': 0}], [{'theta_E': 0, 'center_x': -10, 'center_y': -10}], [{'theta_E': 10, 'center_x': 10, 'center_y': 10}]
-=======
-        kwargs_simplex = {"n_iterations": n_i, "method": "Nelder-Mead"}
-        fitting_list.append(["SIMPLEX", kwargs_simplex])
-        kwargs_simplex = {"n_iterations": n_i, "method": "Powell"}
-        fitting_list.append(["SIMPLEX", kwargs_simplex])
-        kwargs_pso = {"sigma_scale": 1, "n_particles": n_p, "n_iterations": n_i}
-        fitting_list.append(["PSO", kwargs_pso])
-        kwargs_mcmc = {
-            "sigma_scale": 1,
-            "n_burn": 1,
-            "n_run": 1,
-            "n_walkers": 10,
-            "sampler_type": "EMCEE",
-        }
-        fitting_list.append(["MCMC", kwargs_mcmc])
-        kwargs_mcmc["re_use_samples"] = True
-        kwargs_mcmc["init_samples"] = np.array(
-            [[np.random.normal(1, 0.001)] for i in range(100)]
-        )
-        fitting_list.append(["MCMC", kwargs_mcmc])
-
         def custom_likelihood(kwargs_lens, **kwargs):
             theta_E = kwargs_lens[0]["theta_E"]
             return -((theta_E - 1.0) ** 2) / 0.1**2 / 2
->>>>>>> 47154237
 
         kwargs_likelihood = {"custom_logL_addition": custom_likelihood}
 
