language: python
python:
  #- "2.7"
  - "3.6"
  #- "3.7"
  # PyPy versions
  #- "pypy"   # PyPy2 5.8.0
  #- "pypy3"  # Pypy3 5.8.0-beta0
services:
  - xvfb
before_install:
#  - sudo apt-get build-dep python-scipy
<<<<<<< HEAD
  - pip install pybind11
  - pip install python-pysap   # TODO check if that should stay at top of the list
=======
  - pip install coverage==4.5.4  # temporary fix for coveralls
>>>>>>> a9b74a59
  - pip install coveralls
  - pip install python-coveralls
  - pip install scipy
# command to install dependencies
install:
  - pip install .
  - pip install -r requirements.txt
before_script: # configure a headless display to test plot generation
- "export DISPLAY=:99.0"
#- "sh -e /etc/init.d/xvfb start"
- sleep 3 # give xvfb some time to start
# command to run tests
script:
  #- py.test
  - coverage run --source lenstronomy setup.py test

after_success:
    coveralls<|MERGE_RESOLUTION|>--- conflicted
+++ resolved
@@ -10,12 +10,9 @@
   - xvfb
 before_install:
 #  - sudo apt-get build-dep python-scipy
-<<<<<<< HEAD
   - pip install pybind11
   - pip install python-pysap   # TODO check if that should stay at top of the list
-=======
   - pip install coverage==4.5.4  # temporary fix for coveralls
->>>>>>> a9b74a59
   - pip install coveralls
   - pip install python-coveralls
   - pip install scipy
