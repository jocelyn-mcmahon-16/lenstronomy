--- conflicted
+++ resolved
@@ -270,16 +270,6 @@
         if source_redshift_sampling_indexes is not None:
             num_z_source = int(np.max(source_redshift_sampling_indexes) + 1)
             num_z_sampling = max(num_z_sampling, num_z_source)
-<<<<<<< HEAD
-        self._num_z_sampling, self._lens_redshift_sampling_indexes, self._source_redshift_sampling_indexes = num_z_sampling, lens_redshift_sampling_indexes, source_redshift_sampling_indexes
-
-        # check how many lens planes
-        num_lens_planes = len(list(set(self._lens_redshift_list)))
-
-        self._lens_model_class, self._source_model_class, _, _, _ = class_creator.create_class_instances(all_models=True, **kwargs_model)
-        self._image2SourceMapping = Image2SourceMapping(lensModel=self._lens_model_class,
-                                                        sourceModel=self._source_model_class)
-=======
         (
             self._num_z_sampling,
             self._lens_redshift_sampling_indexes,
@@ -289,6 +279,9 @@
             lens_redshift_sampling_indexes,
             source_redshift_sampling_indexes,
         )
+
+        # check how many lens planes
+        num_lens_planes = len(list(set(self._lens_redshift_list)))
 
         (
             self._lens_model_class,
@@ -300,7 +293,6 @@
         self._image2SourceMapping = Image2SourceMapping(
             lensModel=self._lens_model_class, sourceModel=self._source_model_class
         )
->>>>>>> 536052cd
 
         if kwargs_fixed_lens is None:
             kwargs_fixed_lens = [{} for _ in range(len(self._lens_model_list))]
@@ -425,11 +417,13 @@
             kwargs_fixed_extinction, self._joint_extinction_with_lens_light
         )
         # fix parameters joint with other model types
-<<<<<<< HEAD
         kwargs_fixed_lens_updated = self._fix_joint_param(kwargs_fixed_lens_updated, self._joint_lens_with_light)
         kwargs_fixed_source_updated = self._fix_joint_param(kwargs_fixed_source_updated, self._joint_source_with_point_source)
         kwargs_fixed_lens_light_updated = self._fix_joint_param(kwargs_fixed_lens_light_updated,
                                                             self._joint_lens_light_with_point_source)
+        kwargs_fixed_tracer_source_updated = self._fix_joint_param(
+            kwargs_fixed_tracer_source, self._joint_source_light_with_tracer
+        )
         self.lensParams = LensParam(self._lens_model_list, kwargs_fixed_lens_updated,
                                     kwargs_logsampling=kwargs_logsampling_lens,
                                     num_images=self._num_images,
@@ -456,76 +450,6 @@
                                           point_source_offset=self._point_source_offset, num_images=self._num_images,
                                           source_size=source_size, num_tau0=num_tau0, num_z_sampling=num_z_sampling,
                                           source_grid_offset=source_grid_offset)
-=======
-        kwargs_fixed_lens_updated = self._fix_joint_param(
-            kwargs_fixed_lens_updated, self._joint_lens_with_light
-        )
-        kwargs_fixed_source_updated = self._fix_joint_param(
-            kwargs_fixed_source_updated, self._joint_source_with_point_source
-        )
-        kwargs_fixed_lens_light_updated = self._fix_joint_param(
-            kwargs_fixed_lens_light_updated, self._joint_lens_light_with_point_source
-        )
-        kwargs_fixed_tracer_source_updated = self._fix_joint_param(
-            kwargs_fixed_tracer_source, self._joint_source_light_with_tracer
-        )
-        self.lensParams = LensParam(
-            self._lens_model_list,
-            kwargs_fixed_lens_updated,
-            kwargs_logsampling=kwargs_logsampling_lens,
-            num_images=self._num_images,
-            solver_type=self._solver_type,
-            kwargs_lower=kwargs_lower_lens,
-            kwargs_upper=kwargs_upper_lens,
-            num_shapelet_lens=num_shapelet_lens,
-        )
-        self.lensLightParams = LightParam(
-            self._lens_light_model_list,
-            kwargs_fixed_lens_light_updated,
-            param_type="lens_light",
-            linear_solver=linear_solver,
-            kwargs_lower=kwargs_lower_lens_light,
-            kwargs_upper=kwargs_upper_lens_light,
-        )
-        self.sourceParams = LightParam(
-            self._source_light_model_list,
-            kwargs_fixed_source_updated,
-            param_type="source_light",
-            linear_solver=linear_solver,
-            kwargs_lower=kwargs_lower_source,
-            kwargs_upper=kwargs_upper_source,
-        )
-        self.pointSourceParams = PointSourceParam(
-            self._point_source_model_list,
-            kwargs_fixed_ps_updated,
-            num_point_source_list=num_point_source_list,
-            linear_solver=linear_solver,
-            kwargs_lower=kwargs_lower_ps,
-            kwargs_upper=kwargs_upper_ps,
-        )
-        self.extinctionParams = LightParam(
-            self._optical_depth_model_list,
-            kwargs_fixed_extinction_updated,
-            kwargs_lower=kwargs_lower_extinction,
-            kwargs_upper=kwargs_upper_extinction,
-            linear_solver=False,
-        )
-        self.specialParams = SpecialParam(
-            Ddt_sampling=Ddt_sampling,
-            mass_scaling=self._mass_scaling,
-            general_scaling_params=self._general_scaling_masks,
-            kwargs_fixed=kwargs_fixed_special,
-            num_scale_factor=self._num_scale_factor,
-            kwargs_lower=kwargs_lower_special,
-            kwargs_upper=kwargs_upper_special,
-            point_source_offset=self._point_source_offset,
-            num_images=self._num_images,
-            source_size=source_size,
-            num_tau0=num_tau0,
-            num_z_sampling=num_z_sampling,
-            source_grid_offset=source_grid_offset,
-            kinematic_sampling=kinematic_sampling,
-        )
         self.tracerSourceParams = LightParam(
             self._tracer_source_model_list,
             kwargs_fixed_tracer_source_updated,
@@ -533,7 +457,7 @@
             kwargs_upper=kwargs_upper_tracer_source,
             linear_solver=False,
         )
->>>>>>> 536052cd
+
         for lens_source_joint in self._joint_lens_with_source_light:
             i_source = lens_source_joint[0]
             if i_source in self._image_plane_source_list:
@@ -726,15 +650,10 @@
         num += self.pointSourceParams.num_param_linear()
         return num
 
-<<<<<<< HEAD
     def image2source_plane(self, kwargs_source, kwargs_lens,
                            kwargs_special=None, image_plane=False):
         """
         maps the image plane position definition of the source plane
-=======
-    def image2source_plane(self, kwargs_source, kwargs_lens, image_plane=False):
-        """Maps the image plane position definition of the source plane.
->>>>>>> 536052cd
 
         :param kwargs_source: source light model keyword argument list
         :param kwargs_lens: lens model keyword argument list
@@ -746,7 +665,6 @@
         kwargs_source_copy = copy.deepcopy(kwargs_source)
         for i, kwargs in enumerate(kwargs_source_copy):
             if self._image_plane_source_list[i] is True and not image_plane:
-<<<<<<< HEAD
                 if 'center_x' in kwargs:
                     x_mapped, y_mapped = self._image2SourceMapping.image2source(kwargs['center_x'], kwargs['center_y'],
                                                                                 kwargs_lens, index_source=i,
@@ -756,33 +674,20 @@
         return kwargs_source_copy
 
     def _update_source_joint_with_point_source(self, kwargs_lens_list, kwargs_source_list, kwargs_ps, kwargs_special, image_plane=False):
+        """
+        Update the source light model parameters with the point source position
+
+        :param kwargs_lens_list: lens model keyword argument list
+        :param kwargs_source_list: source light model keyword argument list
+        :param kwargs_ps: point source model keyword argument list
+        :param kwargs_special: special keyword arguments
+        :param image_plane: boolean, if True, does not up map image plane parameters to
+            source plane
+        :return: updated source light model keyword arguments
+        """
         kwargs_source_list = self.image2source_plane(kwargs_source_list,
                                                      kwargs_lens_list,
                                                      image_plane=image_plane, kwargs_special=kwargs_special)
-=======
-                if "center_x" in kwargs:
-                    x_mapped, y_mapped = self._image2SourceMapping.image2source(
-                        kwargs["center_x"],
-                        kwargs["center_y"],
-                        kwargs_lens,
-                        index_source=i,
-                    )
-                    kwargs["center_x"] = x_mapped
-                    kwargs["center_y"] = y_mapped
-        return kwargs_source_copy
-
-    def _update_source_joint_with_point_source(
-        self,
-        kwargs_lens_list,
-        kwargs_source_list,
-        kwargs_ps,
-        kwargs_special,
-        image_plane=False,
-    ):
-        kwargs_source_list = self.image2source_plane(
-            kwargs_source_list, kwargs_lens_list, image_plane=image_plane
-        )
->>>>>>> 536052cd
 
         for setting in self._joint_source_with_point_source:
             i_point_source, k_source, param_list = setting
@@ -795,15 +700,10 @@
                     kwargs_ps[i_point_source]["dec_image"],
                 )
                 # x_pos, y_pos = self.real_image_positions(x_pos, y_pos, kwargs_special)
-<<<<<<< HEAD
                 x_mapped, y_mapped = self._image2SourceMapping.image2source(x_pos, y_pos, kwargs_lens_list,
                                                                             index_source=k_source,
                                                                             kwargs_special=kwargs_special)
-=======
-                x_mapped, y_mapped = self._image2SourceMapping.image2source(
-                    x_pos, y_pos, kwargs_lens_list, index_source=k_source
-                )
->>>>>>> 536052cd
+
             for param_name in param_list:
                 if param_name == "center_x":
                     kwargs_source_list[k_source][param_name] = np.mean(x_mapped)
