--- conflicted
+++ resolved
@@ -1,11 +1,8 @@
 import numpy as np
 from numpy.linalg import inv
-<<<<<<< HEAD
+from lenstronomy.Util.cosmo_util import get_astropy_cosmology
 import matplotlib.pyplot as plt
 from math import sqrt
-=======
-from lenstronomy.Util.cosmo_util import get_astropy_cosmology
->>>>>>> 6bd27588
 
 __all__ = ["PositionLikelihood"]
 
