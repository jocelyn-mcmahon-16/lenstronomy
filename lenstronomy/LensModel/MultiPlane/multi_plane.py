import numpy as np
from copy import deepcopy
from lenstronomy.LensModel.MultiPlane.multi_plane_base import MultiPlaneBase
from lenstronomy.Util.package_util import exporter

export, __all__ = exporter()


@export
class MultiPlane(object):
    """Multi-plane lensing class with option to assign positions of a selected set of
    lens models in the observed plane.

    The lens model deflection angles are in units of reduced deflections from the
    specified redshift of the lens to the source redshift of the class instance.
    """

    def __init__(
        self,
        z_source,
        lens_model_list,
        lens_redshift_list,
        cosmo=None,
        numerical_alpha_class=None,
        observed_convention_index=None,
        ignore_observed_positions=False,
        z_source_convention=None,
        cosmo_interp=False,
        z_interp_stop=None,
        num_z_interp=100,
        kwargs_interp=None,
        kwargs_synthesis=None,
    ):
        """

        :param z_source: source redshift for default computation of reduced lensing quantities
        :param lens_model_list: list of lens model strings
        :param lens_redshift_list: list of floats with redshifts of the lens models indicated in lens_model_list
        :param cosmo: instance of astropy.cosmology
        :param numerical_alpha_class: an instance of a custom class for use in NumericalAlpha() lens model
         (see documentation in Profiles/numerical_alpha)
        :param kwargs_interp: interpolation keyword arguments specifying the numerics.
         See description in the Interpolate() class. Only applicable for 'INTERPOL' and 'INTERPOL_SCALED' models.
        :param observed_convention_index: a list of indices, corresponding to the lens_model_list element with same
         index, where the 'center_x' and 'center_y' kwargs correspond to observed (lensed) positions, not physical
         positions. The code will compute the physical locations when performing computations
        :param ignore_observed_positions: bool, if True, will ignore the conversion between observed to physical
         position of deflectors
        :param z_source_convention: float, redshift of a source to define the reduced deflection angles of the lens
         models. If None, 'z_source' is used.
        :param kwargs_synthesis: keyword arguments for the 'SYNTHESIS' lens model, if applicable
<<<<<<< HEAD
=======
        :param kwargs_multiplane_model: keyword arguments for the MultiPlaneDecoupled class, if specified
>>>>>>> af02328e
        """
        if z_source_convention is None:
            z_source_convention = z_source
        if z_interp_stop is None:
            z_interp_stop = max(z_source, z_source_convention)
        if z_interp_stop < max(z_source, z_source_convention):
            raise ValueError(
                "z_interp_stop= %s needs to be larger or equal the maximum of z_source=%s and "
                "z_source_convention=%s"
                % (z_interp_stop, z_source, z_source_convention)
            )
<<<<<<< HEAD
=======

>>>>>>> af02328e
        self._multi_plane_base = MultiPlaneBase(
            lens_model_list=lens_model_list,
            lens_redshift_list=lens_redshift_list,
            cosmo=cosmo,
            numerical_alpha_class=numerical_alpha_class,
            z_source_convention=z_source_convention,
            cosmo_interp=cosmo_interp,
            z_interp_stop=z_interp_stop,
            num_z_interp=num_z_interp,
            kwargs_interp=kwargs_interp,
            kwargs_synthesis=kwargs_synthesis,
        )

        self._set_source_distances(z_source)
        self._observed_convention_index = observed_convention_index
        if observed_convention_index is None:
            self._convention = PhysicalLocation()
        else:
            assert isinstance(observed_convention_index, list)
            self._convention = LensedLocation(
                self._multi_plane_base, observed_convention_index
            )
        self.ignore_observed_positions = ignore_observed_positions

    def update_source_redshift(self, z_source):
        """Update instance of this class to compute reduced lensing quantities and time
        delays to a specific source redshift.

        :param z_source: float; source redshift
        :return: self variables update to new redshift
        """
        if z_source == self._z_source:
            pass
        else:
            self._set_source_distances(z_source)

    def _set_source_distances(self, z_source):
        """Compute the relevant angular diameter distances to a specific source
        redshift.

        :param z_source: float, source redshift
        :return: self variables
        """
        self._z_source = z_source
        (
            self._T_ij_start,
            self._T_ij_stop,
        ) = self._multi_plane_base.transverse_distance_start_stop(
            z_start=0, z_stop=z_source, include_z_start=False
        )
        self._T_z_source = self._multi_plane_base._cosmo_bkg.T_xy(0, z_source)

    def observed2flat_convention(self, kwargs_lens):
        """

        :param kwargs_lens: keyword argument list of lens model parameters in the observed convention
        :return: kwargs_lens positions mapped into angular position without lensing along its LOS
        """
        return self._convention(kwargs_lens)

    def ray_shooting(
        self, theta_x, theta_y, kwargs_lens, check_convention=True, k=None
    ):
        """Ray-tracing (backwards light cone) to the default z_source redshift.

        :param theta_x: angle in x-direction on the image (usually arc seconds, in the
            same convention as lensing deflection angles)
        :param theta_y: angle in y-direction on the image (usually arc seconds, in the
            same convention as lensing deflection angles)
        :param kwargs_lens: lens model keyword argument list
        :param check_convention: flag to check the image position convention (leave this
            alone)
        :return: angles in the source plane
        """
        self._check_raise(k=k)
        if check_convention and not self.ignore_observed_positions:
            kwargs_lens = self._convention(kwargs_lens)
        x = np.zeros_like(theta_x, dtype=float)
        y = np.zeros_like(theta_y, dtype=float)
        alpha_x = np.array(theta_x)
        alpha_y = np.array(theta_y)
        x, y, _, _ = self._multi_plane_base.ray_shooting_partial(
            x,
            y,
            alpha_x,
            alpha_y,
            z_start=0,
            z_stop=self._z_source,
            kwargs_lens=kwargs_lens,
            T_ij_start=self._T_ij_start,
            T_ij_end=self._T_ij_stop,
        )
        beta_x, beta_y = self.co_moving2angle_source(x, y)

        return beta_x, beta_y

    def ray_shooting_partial(
        self,
        x,
        y,
        alpha_x,
        alpha_y,
        z_start,
        z_stop,
        kwargs_lens,
        include_z_start=False,
        check_convention=True,
        T_ij_start=None,
        T_ij_end=None,
    ):
        """Ray-tracing through parts of the cone, starting with (x,y) co-moving
        distances and angles (alpha_x, alpha_y) at redshift z_start and then backwards
        to redshift z_stop.

        :param x: co-moving position [Mpc] / angle definition
        :param y: co-moving position [Mpc] / angle definition
        :param alpha_x: ray angle at z_start [arcsec]
        :param alpha_y: ray angle at z_start [arcsec]
        :param z_start: redshift of start of computation
        :param z_stop: redshift where output is computed
        :param kwargs_lens: lens model keyword argument list
        :param include_z_start: bool, if True, includes the computation of the
            deflection angle at the same redshift as the start of the ray-tracing.
            ATTENTION: deflection angles at the same redshift as z_stop will be
            computed! This can lead to duplications in the computation of deflection
            angles.
        :param check_convention: flag to check the image position convention (leave this
            alone)
        :param T_ij_start: transverse angular distance between the starting redshift to
            the first lens plane to follow. If not set, will compute the distance each
            time this function gets executed.
        :param T_ij_end: transverse angular distance between the last lens plane being
            computed and z_end. If not set, will compute the distance each time this
            function gets executed.
        :return: co-moving position (modulo angle definition) and angles at redshift
            z_stop
        """

        if check_convention and not self.ignore_observed_positions:
            kwargs_lens = self._convention(kwargs_lens)

        return self._multi_plane_base.ray_shooting_partial(
            x,
            y,
            alpha_x,
            alpha_y,
            z_start,
            z_stop,
            kwargs_lens,
            include_z_start=include_z_start,
            T_ij_start=T_ij_start,
            T_ij_end=T_ij_end,
        )

    def transverse_distance_start_stop(self, z_start, z_stop, include_z_start=False):
        """Computes the transverse distance (T_ij) that is required by the ray-tracing
        between the starting redshift and the first deflector afterwards and the last
        deflector before the end of the ray-tracing.

        :param z_start: redshift of the start of the ray-tracing
        :param z_stop: stop of ray-tracing
        :param include_z_start: bool, i
        :return: T_ij_start, T_ij_end
        """
        return self._multi_plane_base.transverse_distance_start_stop(
            z_start, z_stop, include_z_start
        )

    def arrival_time(self, theta_x, theta_y, kwargs_lens, check_convention=True):
        """Light travel time relative to a straight path through the coordinate (0,0)
        Negative sign means earlier arrival time.

        :param theta_x: angle in x-direction on the image
        :param theta_y: angle in y-direction on the image
        :param kwargs_lens: lens model keyword argument list
        :return: travel time in unit of days
        """
        dt_geo, dt_grav = self.geo_shapiro_delay(
            theta_x, theta_y, kwargs_lens, check_convention=check_convention
        )
        return dt_geo + dt_grav

    def geo_shapiro_delay(self, theta_x, theta_y, kwargs_lens, check_convention=True):
        """Geometric and Shapiro (gravitational) light travel time relative to a
        straight path through the coordinate (0,0) Negative sign means earlier arrival
        time.

        :param theta_x: angle in x-direction on the image
        :param theta_y: angle in y-direction on the image
        :param kwargs_lens: lens model keyword argument list
        :param check_convention: boolean, if True goes through the lens model list and
            checks whether the positional conventions are satisfied.
        :return: geometric delay, gravitational delay [days]
        """
        if check_convention and not self.ignore_observed_positions:
            kwargs_lens = self._convention(kwargs_lens)
        return self._multi_plane_base.geo_shapiro_delay(
            theta_x,
            theta_y,
            kwargs_lens,
            z_stop=self._z_source,
            T_z_stop=self._T_z_source,
            T_ij_end=self._T_ij_stop,
        )

    def alpha(self, theta_x, theta_y, kwargs_lens, check_convention=True, k=None):
        """Reduced deflection angle.

        :param theta_x: angle in x-direction
        :param theta_y: angle in y-direction
        :param kwargs_lens: lens model kwargs
        :param check_convention: flag to check the image position convention (leave this
            alone)
        :return: deflection angles in x and y directions
        """
        self._check_raise(k=k)
        beta_x, beta_y = self.ray_shooting(
            theta_x, theta_y, kwargs_lens, check_convention=check_convention
        )

        alpha_x = theta_x - beta_x
        alpha_y = theta_y - beta_y

        return alpha_x, alpha_y

    def hessian(
        self,
        theta_x,
        theta_y,
        kwargs_lens,
        k=None,
        diff=0.00000001,
        check_convention=True,
    ):
        """Computes the hessian components f_xx, f_yy, f_xy from f_x and f_y with
        numerical differentiation.

        :param theta_x: x-position (preferentially arcsec)
        :type theta_x: numpy array
        :param theta_y: y-position (preferentially arcsec)
        :type theta_y: numpy array
        :param kwargs_lens: list of keyword arguments of lens model parameters matching
            the lens model classes
        :param diff: numerical differential step (float)
        :param check_convention: boolean, if True goes through the lens model list and
            checks whether the positional conventions are satisfied.
        :return: f_xx, f_xy, f_yx, f_yy
        """
        self._check_raise(k=k)
        if check_convention and not self.ignore_observed_positions:
            kwargs_lens = self._convention(kwargs_lens)

        alpha_ra, alpha_dec = self.alpha(
            theta_x, theta_y, kwargs_lens, check_convention=False
        )

        alpha_ra_dx, alpha_dec_dx = self.alpha(
            theta_x + diff, theta_y, kwargs_lens, check_convention=False
        )
        alpha_ra_dy, alpha_dec_dy = self.alpha(
            theta_x, theta_y + diff, kwargs_lens, check_convention=False
        )

        dalpha_rara = (alpha_ra_dx - alpha_ra) / diff
        dalpha_radec = (alpha_ra_dy - alpha_ra) / diff
        dalpha_decra = (alpha_dec_dx - alpha_dec) / diff
        dalpha_decdec = (alpha_dec_dy - alpha_dec) / diff

        f_xx = dalpha_rara
        f_yy = dalpha_decdec
        f_xy = dalpha_radec
        f_yx = dalpha_decra
        return f_xx, f_xy, f_yx, f_yy

    def hessian_z1z2(self, z1, z2, theta_x, theta_y, kwargs_lens, diff=0.00000001):
        """Computes Hessian matrix when Observed at z1 with rays going to z2 with z1 <
        z2.

        :param z1: Observer redshift
        :param z2: source redshift
        :param theta_x: angular position and direction of the ray
        :param theta_y: angular position and direction of the ray
        :param kwargs_lens: list of keyword arguments of lens model parameters matching
            the lens model classes
        :param diff: numerical differential step (float)
        :return: f_xx, f_xy, f_yx, f_yy
<<<<<<< HEAD
        """

        T_0z1 = self._multi_plane_base._cosmo_bkg.T_xy(0, z1)
        x = theta_x * T_0z1
        y = theta_x * T_0z1
        x_s0, y_s0, _, _ = self.ray_shooting_partial(
            x=x,
            y=y,
            alpha_x=theta_x,
            alpha_y=theta_y,
            z_start=z1,
            z_stop=z2,
            kwargs_lens=kwargs_lens,
            include_z_start=False,
            check_convention=True,
            T_ij_start=None,
            T_ij_end=None,
        )
        beta_x0, beta_y0 = self.co_moving2angle_z1_z2(x_s0, y_s0, z1=z1, z2=z2)
        alpha_ra = theta_x - beta_x0
        alpha_dec = theta_y - beta_y0

        x_s_dx, y_s_dx, _, _ = self.ray_shooting_partial(
            x=x,
            y=y,
            alpha_x=theta_x + diff,
            alpha_y=theta_y,
            z_start=z1,
            z_stop=z2,
            kwargs_lens=kwargs_lens,
            include_z_start=False,
            check_convention=True,
            T_ij_start=None,
            T_ij_end=None,
        )
        beta_x_dx, beta_y_dx = self.co_moving2angle_z1_z2(x_s_dx, y_s_dx, z1=z1, z2=z2)
        alpha_ra_dx = theta_x + diff - beta_x_dx
        alpha_dec_dx = theta_y - beta_y_dx

        x_s_dy, y_s_dy, _, _ = self.ray_shooting_partial(
            x=x,
            y=y,
            alpha_x=theta_x,
            alpha_y=theta_y + diff,
            z_start=z1,
            z_stop=z2,
            kwargs_lens=kwargs_lens,
            include_z_start=False,
            check_convention=True,
            T_ij_start=None,
            T_ij_end=None,
        )
        beta_x_dy, beta_y_dy = self.co_moving2angle_z1_z2(x_s_dy, y_s_dy, z1=z1, z2=z2)
        alpha_ra_dy = theta_x - beta_x_dy
        alpha_dec_dy = theta_y + diff - beta_y_dy

        dalpha_rara = (alpha_ra_dx - alpha_ra) / diff
        dalpha_radec = (alpha_ra_dy - alpha_ra) / diff
        dalpha_decra = (alpha_dec_dx - alpha_dec) / diff
        dalpha_decdec = (alpha_dec_dy - alpha_dec) / diff

        f_xx = dalpha_rara
        f_yy = dalpha_decdec
        f_xy = dalpha_radec
        f_yx = dalpha_decra
        return f_xx, f_xy, f_yx, f_yy

    def co_moving2angle_z1_z2(self, x, y, z1, z2):
        """Computes angle for co-moving distance at z=z2 when seen from z=z1.

        :param x: co-moving distance at z=z2
        :param y: co-moving distance at z=z2
        :param z1: redshift of observer
        :param z2: redshift of source
        :return: theta_z, theta_y
        """
=======
        """

        T_0z1 = self._multi_plane_base._cosmo_bkg.T_xy(0, z1)
        x = theta_x * T_0z1
        y = theta_x * T_0z1
        x_s0, y_s0, _, _ = self.ray_shooting_partial(
            x=x,
            y=y,
            alpha_x=theta_x,
            alpha_y=theta_y,
            z_start=z1,
            z_stop=z2,
            kwargs_lens=kwargs_lens,
            include_z_start=False,
            check_convention=True,
            T_ij_start=None,
            T_ij_end=None,
        )
        beta_x0, beta_y0 = self.co_moving2angle_z1_z2(x_s0, y_s0, z1=z1, z2=z2)
        alpha_ra = theta_x - beta_x0
        alpha_dec = theta_y - beta_y0

        x_s_dx, y_s_dx, _, _ = self.ray_shooting_partial(
            x=x,
            y=y,
            alpha_x=theta_x + diff,
            alpha_y=theta_y,
            z_start=z1,
            z_stop=z2,
            kwargs_lens=kwargs_lens,
            include_z_start=False,
            check_convention=True,
            T_ij_start=None,
            T_ij_end=None,
        )
        beta_x_dx, beta_y_dx = self.co_moving2angle_z1_z2(x_s_dx, y_s_dx, z1=z1, z2=z2)
        alpha_ra_dx = theta_x + diff - beta_x_dx
        alpha_dec_dx = theta_y - beta_y_dx

        x_s_dy, y_s_dy, _, _ = self.ray_shooting_partial(
            x=x,
            y=y,
            alpha_x=theta_x,
            alpha_y=theta_y + diff,
            z_start=z1,
            z_stop=z2,
            kwargs_lens=kwargs_lens,
            include_z_start=False,
            check_convention=True,
            T_ij_start=None,
            T_ij_end=None,
        )
        beta_x_dy, beta_y_dy = self.co_moving2angle_z1_z2(x_s_dy, y_s_dy, z1=z1, z2=z2)
        alpha_ra_dy = theta_x - beta_x_dy
        alpha_dec_dy = theta_y + diff - beta_y_dy

        dalpha_rara = (alpha_ra_dx - alpha_ra) / diff
        dalpha_radec = (alpha_ra_dy - alpha_ra) / diff
        dalpha_decra = (alpha_dec_dx - alpha_dec) / diff
        dalpha_decdec = (alpha_dec_dy - alpha_dec) / diff

        f_xx = dalpha_rara
        f_yy = dalpha_decdec
        f_xy = dalpha_radec
        f_yx = dalpha_decra
        return f_xx, f_xy, f_yx, f_yy

    def co_moving2angle_z1_z2(self, x, y, z1, z2):
        """Computes angle for co-moving distance at z=z2 when seen from z=z1.

        :param x: co-moving distance at z=z2
        :param y: co-moving distance at z=z2
        :param z1: redshift of observer
        :param z2: redshift of source
        :return: theta_z, theta_y
        """
>>>>>>> af02328e
        T_z1_z2 = self._multi_plane_base._cosmo_bkg.T_xy(z1, z2)
        theta_x = x / T_z1_z2
        theta_y = y / T_z1_z2
        return theta_x, theta_y

    def co_moving2angle_source(self, x, y):
        """Special case of the co_moving2angle definition at the source redshift.

        :param x: co-moving distance
        :param y: co-moving distance
        :return: angles on the sky at the nominal source plane
        """
        T_z = self._T_z_source
        theta_x = x / T_z
        theta_y = y / T_z
        return theta_x, theta_y

    def set_static(self, kwargs):
        """

        :param kwargs: lens model keyword argument list
        :return: lens model keyword argument list with positional parameters all in flat sky coordinates
        """

        kwargs = self.observed2flat_convention(kwargs)
        self.ignore_observed_positions = True
        return self._multi_plane_base.set_static(kwargs)

    def set_dynamic(self):
        """

        :return:
        """
        self.ignore_observed_positions = False
        self._multi_plane_base.set_dynamic()

    @staticmethod
    def _check_raise(k=None):
        """Checks whether no option to select a specific subset of deflector models is
        selected, as this feature is not yet supported in multi-plane.

        :param k: parameter that optionally indicates a sub-set of lens models being
            executed for single plane
        :return: None, optional raise
        """
        if k is not None:
            raise ValueError(
                "no specific selection of a subset of lens models supported in multi-plane mode. Please"
                "use single plane mode or generate new instance of LensModel of the subset of profiles."
            )


@export
class PhysicalLocation(object):
    """center_x and center_y kwargs correspond to angular location of deflectors without
    lensing along the LOS."""

    def __call__(self, kwargs_lens):
        return kwargs_lens


@export
class LensedLocation(object):
    """center_x and center_y kwargs correspond to observed (lensed) locations of
    deflectors given a model for the line of sight structure, compute the angular
    position of the deflector without lensing contribution along the LOS."""

    def __init__(self, multiplane_instance, observed_convention_index):
        """

        :param multiplane_instance: instance of the MultiPlane class
        :param observed_convention_index: list of lens model indexes to be modelled in the observed plane
        """

        self._multiplane = multiplane_instance

        if len(observed_convention_index) == 1:
            self._inds = observed_convention_index
        else:
            inds = np.array(observed_convention_index)
            z = []

            for ind in inds:
                z.append(multiplane_instance._lens_redshift_list[ind])

            sort = np.argsort(z)

            self._inds = inds[sort]

    def __call__(self, kwargs_lens):
        new_kwargs = deepcopy(kwargs_lens)

        for ind in self._inds:
            theta_x = kwargs_lens[ind]["center_x"]
            theta_y = kwargs_lens[ind]["center_y"]
            zstop = self._multiplane._lens_redshift_list[ind]
            x, y, _, _ = self._multiplane.ray_shooting_partial(
                0,
                0,
                theta_x,
                theta_y,
                0,
                zstop,
                new_kwargs,
                T_ij_start=None,
                T_ij_end=None,
            )

            T = self._multiplane._T_z_list[ind]
            new_kwargs[ind]["center_x"] = x / T
            new_kwargs[ind]["center_y"] = y / T
        return new_kwargs<|MERGE_RESOLUTION|>--- conflicted
+++ resolved
@@ -49,10 +49,7 @@
         :param z_source_convention: float, redshift of a source to define the reduced deflection angles of the lens
          models. If None, 'z_source' is used.
         :param kwargs_synthesis: keyword arguments for the 'SYNTHESIS' lens model, if applicable
-<<<<<<< HEAD
-=======
         :param kwargs_multiplane_model: keyword arguments for the MultiPlaneDecoupled class, if specified
->>>>>>> af02328e
         """
         if z_source_convention is None:
             z_source_convention = z_source
@@ -64,10 +61,7 @@
                 "z_source_convention=%s"
                 % (z_interp_stop, z_source, z_source_convention)
             )
-<<<<<<< HEAD
-=======
-
->>>>>>> af02328e
+
         self._multi_plane_base = MultiPlaneBase(
             lens_model_list=lens_model_list,
             lens_redshift_list=lens_redshift_list,
@@ -354,7 +348,6 @@
             the lens model classes
         :param diff: numerical differential step (float)
         :return: f_xx, f_xy, f_yx, f_yy
-<<<<<<< HEAD
         """
 
         T_0z1 = self._multi_plane_base._cosmo_bkg.T_xy(0, z1)
@@ -431,84 +424,6 @@
         :param z2: redshift of source
         :return: theta_z, theta_y
         """
-=======
-        """
-
-        T_0z1 = self._multi_plane_base._cosmo_bkg.T_xy(0, z1)
-        x = theta_x * T_0z1
-        y = theta_x * T_0z1
-        x_s0, y_s0, _, _ = self.ray_shooting_partial(
-            x=x,
-            y=y,
-            alpha_x=theta_x,
-            alpha_y=theta_y,
-            z_start=z1,
-            z_stop=z2,
-            kwargs_lens=kwargs_lens,
-            include_z_start=False,
-            check_convention=True,
-            T_ij_start=None,
-            T_ij_end=None,
-        )
-        beta_x0, beta_y0 = self.co_moving2angle_z1_z2(x_s0, y_s0, z1=z1, z2=z2)
-        alpha_ra = theta_x - beta_x0
-        alpha_dec = theta_y - beta_y0
-
-        x_s_dx, y_s_dx, _, _ = self.ray_shooting_partial(
-            x=x,
-            y=y,
-            alpha_x=theta_x + diff,
-            alpha_y=theta_y,
-            z_start=z1,
-            z_stop=z2,
-            kwargs_lens=kwargs_lens,
-            include_z_start=False,
-            check_convention=True,
-            T_ij_start=None,
-            T_ij_end=None,
-        )
-        beta_x_dx, beta_y_dx = self.co_moving2angle_z1_z2(x_s_dx, y_s_dx, z1=z1, z2=z2)
-        alpha_ra_dx = theta_x + diff - beta_x_dx
-        alpha_dec_dx = theta_y - beta_y_dx
-
-        x_s_dy, y_s_dy, _, _ = self.ray_shooting_partial(
-            x=x,
-            y=y,
-            alpha_x=theta_x,
-            alpha_y=theta_y + diff,
-            z_start=z1,
-            z_stop=z2,
-            kwargs_lens=kwargs_lens,
-            include_z_start=False,
-            check_convention=True,
-            T_ij_start=None,
-            T_ij_end=None,
-        )
-        beta_x_dy, beta_y_dy = self.co_moving2angle_z1_z2(x_s_dy, y_s_dy, z1=z1, z2=z2)
-        alpha_ra_dy = theta_x - beta_x_dy
-        alpha_dec_dy = theta_y + diff - beta_y_dy
-
-        dalpha_rara = (alpha_ra_dx - alpha_ra) / diff
-        dalpha_radec = (alpha_ra_dy - alpha_ra) / diff
-        dalpha_decra = (alpha_dec_dx - alpha_dec) / diff
-        dalpha_decdec = (alpha_dec_dy - alpha_dec) / diff
-
-        f_xx = dalpha_rara
-        f_yy = dalpha_decdec
-        f_xy = dalpha_radec
-        f_yx = dalpha_decra
-        return f_xx, f_xy, f_yx, f_yy
-
-    def co_moving2angle_z1_z2(self, x, y, z1, z2):
-        """Computes angle for co-moving distance at z=z2 when seen from z=z1.
-
-        :param x: co-moving distance at z=z2
-        :param y: co-moving distance at z=z2
-        :param z1: redshift of observer
-        :param z2: redshift of source
-        :return: theta_z, theta_y
-        """
->>>>>>> af02328e
         T_z1_z2 = self._multi_plane_base._cosmo_bkg.T_xy(z1, z2)
         theta_x = x / T_z1_z2
         theta_y = y / T_z1_z2
