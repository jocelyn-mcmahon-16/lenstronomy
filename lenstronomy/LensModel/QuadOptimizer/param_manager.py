__author__ = "dgilman"

from lenstronomy.Util.param_util import shear_cartesian2polar, shear_polar2cartesian
from lenstronomy.Util.param_util import ellipticity2phi_q
import numpy as np

# class ParamClass(object):
#
#     """
#     This class handles converting a dict of parameter values into an array of parameter values to
#     feed to the optimizer. This class can be user specified to implement any combination of lens models with arbitrary
#     constraints on their parameters. Three examples are shown below for power law like mass models.
#
#     This class, if specified by user, must have the methods "kwargs_to_args" and "args_to_kwargs" (see below)
#     """
#     def __init__(self, kwargs_lens_init, **kwargs):
#
#         """
#
#         :param kwargs_lens_init: the initial kwargs_lens before optimizing
#         :param args: any other args for the particular optimization routine corresponding to this class
#         """
#
#         to_vary_index is the number of lens models with parameters that are being optimized. For power law + shear
#         it equals 2, for example. The lens models being optimized should always come first in the lens_model_list
#
#         pass
#
#     @property
#     def to_vary_index(self):
#         return integer
#
#     def bounds(self, scale):
#
#         pass
#
#     @staticmethod
#     def kwargs_to_args(kwargs):
#
#         pass
#
#     def args_to_kwargs(self, args):
#
#         pass


class PowerLawParamManager(object):
    """Base class for handling the translation between key word arguments and parameter
    arrays for EPL mass models.

    This class is intended for use in modeling galaxy-scale lenses
    """

    def __init__(self, kwargs_lens_init):
        """

        :param kwargs_lens_init: the initial kwargs_lens before optimizing
        """

        self.kwargs_lens = kwargs_lens_init

    def param_chi_square_penalty(self, args):
        return 0.0

    @property
    def to_vary_index(self):
        """The number of lens models being varied in this routine. This is set to 2
        because the first three lens models are EPL and SHEAR, and their parameters are
        being optimized.

        The kwargs_list is split at to to_vary_index with indicies < to_vary_index
        accessed in this class, and lens models with indicies > to_vary_index kept
        fixed.

        Note that this requires a specific ordering of lens_model_list
        :return:
        """

        return 2

    def bounds(self, re_optimize, scale=1.0):
        """Sets the low/high parameter bounds for the particle swarm optimization.

        NOTE: The low/high values specified here are intended for galaxy-scale lenses. If you want to use this
        for a different size system you should create a new ParamClass with different settings

        :param re_optimize: keep a narrow window around each parameter
        :param scale: scales the size of the uncertainty window
        :return:
        """

        args = self.kwargs_to_args(self.kwargs_lens)

        if re_optimize:
            thetaE_shift = 0.005
            center_shift = 0.025
            e_shift = 0.05
            g_shift = 0.01

        else:
            thetaE_shift = 0.1
            center_shift = 0.05
            e_shift = 0.1
            g_shift = 0.025

        shifts = np.array(
            [
                thetaE_shift,
                center_shift,
                center_shift,
                e_shift,
                e_shift,
                g_shift,
                g_shift,
            ]
        )
        low = np.array(args) - shifts * scale
        high = np.array(args) + shifts * scale
        return low, high

    @staticmethod
    def kwargs_to_args(kwargs):
        """

        :param kwargs: keyword arguments corresponding to the lens model parameters being optimized
        :return: array of lens model parameters
        """

        thetaE = kwargs[0]["theta_E"]
        center_x = kwargs[0]["center_x"]
        center_y = kwargs[0]["center_y"]
        e1 = kwargs[0]["e1"]
        e2 = kwargs[0]["e2"]
        g1 = kwargs[1]["gamma1"]
        g2 = kwargs[1]["gamma2"]

        args = (thetaE, center_x, center_y, e1, e2, g1, g2)
        return args


class PowerLawFreeShear(PowerLawParamManager):
    """This class implements a fit of EPL + external shear with every parameter except
    the power law slope allowed to vary."""

    def args_to_kwargs(self, args):
        """

        :param args: array of lens model parameters
        :return: dictionary of lens model parameters
        """

        gamma = self.kwargs_lens[0]["gamma"]
        kwargs_epl = {
            "theta_E": args[0],
            "center_x": args[1],
            "center_y": args[2],
            "e1": args[3],
            "e2": args[4],
            "gamma": gamma,
        }

        kwargs_shear = {"gamma1": args[5], "gamma2": args[6]}

        self.kwargs_lens[0] = kwargs_epl
        self.kwargs_lens[1] = kwargs_shear

        return self.kwargs_lens


class PowerLawFixedShear(PowerLawParamManager):
    """This class implements a fit of EPL + external shear with every parameter except
    the power law slope AND the shear strength allowed to vary.

    The user should specify shear_strengh in the args_param_class keyword when creating
    the Optimizer class
    """

    def __init__(self, kwargs_lens_init, shear_strength):
        """

        :param kwargs_lens_init: the initial kwargs_lens before optimizing
        :param shear_strength: the strenght of the external shear to be kept fixed
        """
        self._shear_strength = shear_strength

        super(PowerLawFixedShear, self).__init__(kwargs_lens_init)

    def args_to_kwargs(self, args):
        """

        :param args: array of lens model parameters
        :return: dictionary of lens model parameters with fixed shear = shear_strength
        """

        (thetaE, center_x, center_y, e1, e2, g1, g2) = args
        gamma = self.kwargs_lens[0]["gamma"]
<<<<<<< HEAD

=======
>>>>>>> af02328e
        kwargs_epl = {
            "theta_E": thetaE,
            "center_x": center_x,
            "center_y": center_y,
            "e1": e1,
            "e2": e2,
            "gamma": gamma,
        }
<<<<<<< HEAD

        phi, _ = shear_cartesian2polar(g1, g2)
        gamma1, gamma2 = shear_polar2cartesian(phi, self._shear_strength)
        kwargs_shear = {"gamma1": gamma1, "gamma2": gamma2}

=======
        phi, _ = shear_cartesian2polar(g1, g2)
        gamma1, gamma2 = shear_polar2cartesian(phi, self._shear_strength)
        kwargs_shear = {"gamma1": gamma1, "gamma2": gamma2}
>>>>>>> af02328e
        self.kwargs_lens[0] = kwargs_epl
        self.kwargs_lens[1] = kwargs_shear
        return self.kwargs_lens


class PowerLawFreeShearMultipole(PowerLawParamManager):
    """This class implements a fit of EPL + external shear + a multipole term with every
    parameter except the power law slope and multipole moment free to vary.

    The mass centroid and orientation of the multipole term are fixed to that of the EPL
    profile
    """

    @property
    def to_vary_index(self):
        """The number of lens models being varied in this routine. This is set to 3
        because the first three lens models are EPL, SHEAR, and MULTIPOLE, and their
        parameters are being optimized.

        The kwargs_list is split at to to_vary_index with indicies < to_vary_index
        accessed in this class, and lens models with indicies > to_vary_index kept
        fixed.

        Note that this requires a specific ordering of lens_model_list
        :return:
        """

        return 3

    def args_to_kwargs(self, args):
        (thetaE, center_x, center_y, e1, e2, g1, g2) = args

        gamma = self.kwargs_lens[0]["gamma"]

        kwargs_epl = {
            "theta_E": thetaE,
            "center_x": center_x,
            "center_y": center_y,
            "e1": e1,
            "e2": e2,
            "gamma": gamma,
        }
        kwargs_shear = {"gamma1": g1, "gamma2": g2}

        self.kwargs_lens[0] = kwargs_epl
        self.kwargs_lens[1] = kwargs_shear

        self.kwargs_lens[2]["center_x"] = center_x
        self.kwargs_lens[2]["center_y"] = center_y
        phi, _ = ellipticity2phi_q(e1, e2)
        self.kwargs_lens[2]["phi_m"] = phi

        return self.kwargs_lens


class PowerLawFixedShearMultipole(PowerLawFixedShear):
    """This class implements a fit of EPL + external shear + a multipole term with every
    parameter except the power law slope, shear strength, and multipole moment free to
    vary.

    The mass centroid and orientation of the multipole term are fixed to that of the EPL
    profile
    """

    @property
    def to_vary_index(self):
        """The number of lens models being varied in this routine. This is set to 3
        because the first three lens models are EPL, SHEAR, and MULTIPOLE, and their
        parameters are being optimized.

        The kwargs_list is split at to to_vary_index with indicies < to_vary_index
        accessed in this class, and lens models with indicies > to_vary_index kept
        fixed.

        Note that this requires a specific ordering of lens_model_list
        :return:
        """

        return 3

    def args_to_kwargs(self, args):
        (thetaE, center_x, center_y, e1, e2, g1, g2) = args
        gamma = self.kwargs_lens[0]["gamma"]

        kwargs_epl = {
            "theta_E": thetaE,
            "center_x": center_x,
            "center_y": center_y,
            "e1": e1,
            "e2": e2,
            "gamma": gamma,
        }

        phi, _ = shear_cartesian2polar(g1, g2)
        gamma1, gamma2 = shear_polar2cartesian(phi, self._shear_strength)
        kwargs_shear = {"gamma1": gamma1, "gamma2": gamma2}

        self.kwargs_lens[0] = kwargs_epl
        self.kwargs_lens[1] = kwargs_shear

        self.kwargs_lens[2]["center_x"] = center_x
        self.kwargs_lens[2]["center_y"] = center_y
        phi, _ = ellipticity2phi_q(e1, e2)
        self.kwargs_lens[2]["phi_m"] = phi

        return self.kwargs_lens<|MERGE_RESOLUTION|>--- conflicted
+++ resolved
@@ -194,10 +194,6 @@
 
         (thetaE, center_x, center_y, e1, e2, g1, g2) = args
         gamma = self.kwargs_lens[0]["gamma"]
-<<<<<<< HEAD
-
-=======
->>>>>>> af02328e
         kwargs_epl = {
             "theta_E": thetaE,
             "center_x": center_x,
@@ -206,17 +202,9 @@
             "e2": e2,
             "gamma": gamma,
         }
-<<<<<<< HEAD
-
         phi, _ = shear_cartesian2polar(g1, g2)
         gamma1, gamma2 = shear_polar2cartesian(phi, self._shear_strength)
         kwargs_shear = {"gamma1": gamma1, "gamma2": gamma2}
-
-=======
-        phi, _ = shear_cartesian2polar(g1, g2)
-        gamma1, gamma2 = shear_polar2cartesian(phi, self._shear_strength)
-        kwargs_shear = {"gamma1": gamma1, "gamma2": gamma2}
->>>>>>> af02328e
         self.kwargs_lens[0] = kwargs_epl
         self.kwargs_lens[1] = kwargs_shear
         return self.kwargs_lens
