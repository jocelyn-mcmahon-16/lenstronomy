--- conflicted
+++ resolved
@@ -57,13 +57,7 @@
         self._losf_model = lens_model_list[index_losf]
         self.losf = lens_class(
             self._losf_model,
-<<<<<<< HEAD
-            profile_kwargs=profile_kwargs_list[index_losf]
-=======
-            # custom_class=None,
-            # kwargs_interp=None,
-            # kwargs_synthesis=kwargs_synthesis,
->>>>>>> a45adce9
+
         )
 
         # Define a separate class for the main lens
@@ -80,16 +74,9 @@
         ]
         self._main_lens = SinglePlane(
             lens_model_list_wo_los,
-<<<<<<< HEAD
             profile_kwargs_list=profile_kwargs_list_wo_los,
             lens_redshift_list=lens_redshift_list,
             z_source_convention=z_source_convention,
-=======
-            # numerical_alpha_class=numerical_alpha_class,
-            lens_redshift_list=lens_redshift_list,
-            z_source_convention=z_source_convention,
-            # kwargs_interp=kwargs_interp,
->>>>>>> a45adce9
         )
 
     def split_lens_losf(self, kwargs):
