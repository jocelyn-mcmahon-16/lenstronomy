--- conflicted
+++ resolved
@@ -29,10 +29,7 @@
     "DOUBLE_CHAMELEON",
     "EPL",
     "EPL_BOXYDISKY",
-<<<<<<< HEAD
     "EPL_MULTIPOLE_M3M4",
-=======
->>>>>>> af02328e
     "EPL_NUMBA",
     "EPL_Q_PHI",
     "ElliSLICE",
@@ -91,10 +88,7 @@
     "TNFW_ELLIPSE",
     "TRIPLE_CHAMELEON",
     "ULDM",
-<<<<<<< HEAD
-=======
     "EPL_MULTIPOLE_M3M4"
->>>>>>> af02328e
 ]
 
 
@@ -168,15 +162,9 @@
                 "NIE",
                 "NIE_SIMPLE",
             ]:
-<<<<<<< HEAD
                 lensmodel_class = lens_class(
                     lens_type,
                     custom_class=custom_class,
-=======
-                lensmodel_class = self._import_class(
-                    lens_type,
-                    custom_class,
->>>>>>> af02328e
                     z_lens=lens_redshift_list[i],
                     z_source=z_source_convention,
                     kwargs_interp=kwargs_interp,
@@ -184,15 +172,9 @@
                 )
             else:
                 if lens_type not in imported_classes.keys():
-<<<<<<< HEAD
                     lensmodel_class = lens_class(
                         lens_type,
                         custom_class=custom_class,
-=======
-                    lensmodel_class = self._import_class(
-                        lens_type,
-                        custom_class,
->>>>>>> af02328e
                         kwargs_interp=kwargs_interp,
                         kwargs_synthesis=kwargs_synthesis,
                     )
@@ -201,464 +183,6 @@
                     lensmodel_class = imported_classes[lens_type]
             func_list.append(lensmodel_class)
         return func_list
-
-    @staticmethod
-    def _import_class(
-<<<<<<< HEAD
-        lens_type, custom_class, kwargs_interp, z_lens=None, z_source=None
-=======
-        lens_type,
-        custom_class,
-        kwargs_interp,
-        kwargs_synthesis,
-        z_lens=None,
-        z_source=None,
->>>>>>> af02328e
-    ):
-        """
-
-        :param lens_type: string, lens model type
-        :param custom_class: custom class
-        :param z_lens: lens redshift  # currently only used in NFW_MC model as this is redshift dependent
-        :param z_source: source redshift  # currently only used in NFW_MC model as this is redshift dependent
-        :param kwargs_interp: interpolation keyword arguments specifying the numerics.
-         See description in the Interpolate() class. Only applicable for 'INTERPOL' and 'INTERPOL_SCALED' models.
-        :return: class instance of the lens model type
-        """
-
-        if lens_type == "SHIFT":
-            from lenstronomy.LensModel.Profiles.constant_shift import Shift
-
-            return Shift()
-        elif lens_type == "NIE_POTENTIAL":
-            from lenstronomy.LensModel.Profiles.nie_potential import NIE_POTENTIAL
-
-            return NIE_POTENTIAL()
-        elif lens_type == "CONST_MAG":
-            from lenstronomy.LensModel.Profiles.const_mag import ConstMag
-
-            return ConstMag()
-        elif lens_type == "SHEAR":
-            from lenstronomy.LensModel.Profiles.shear import Shear
-
-            return Shear()
-        elif lens_type == "SHEAR_GAMMA_PSI":
-            from lenstronomy.LensModel.Profiles.shear import ShearGammaPsi
-
-            return ShearGammaPsi()
-        elif lens_type == "SHEAR_REDUCED":
-            from lenstronomy.LensModel.Profiles.shear import ShearReduced
-
-            return ShearReduced()
-        elif lens_type == "CONVERGENCE":
-            from lenstronomy.LensModel.Profiles.convergence import Convergence
-
-            return Convergence()
-        elif lens_type == "HESSIAN":
-            from lenstronomy.LensModel.Profiles.hessian import Hessian
-
-            return Hessian()
-        elif lens_type == "FLEXION":
-            from lenstronomy.LensModel.Profiles.flexion import Flexion
-
-            return Flexion()
-        elif lens_type == "FLEXIONFG":
-            from lenstronomy.LensModel.Profiles.flexionfg import Flexionfg
-
-            return Flexionfg()
-        elif lens_type == "POINT_MASS":
-            from lenstronomy.LensModel.Profiles.point_mass import PointMass
-
-            return PointMass()
-        elif lens_type == "SIS":
-            from lenstronomy.LensModel.Profiles.sis import SIS
-
-            return SIS()
-        elif lens_type == "SIS_TRUNCATED":
-            from lenstronomy.LensModel.Profiles.sis_truncate import SIS_truncate
-
-            return SIS_truncate()
-        elif lens_type == "SIE":
-            from lenstronomy.LensModel.Profiles.sie import SIE
-
-            return SIE()
-        elif lens_type == "SPP":
-            from lenstronomy.LensModel.Profiles.spp import SPP
-
-            return SPP()
-        elif lens_type == "NIE":
-            from lenstronomy.LensModel.Profiles.nie import NIE
-
-            return NIE()
-        elif lens_type == "NIE_SIMPLE":
-            from lenstronomy.LensModel.Profiles.nie import NIEMajorAxis
-
-            return NIEMajorAxis()
-        elif lens_type == "CHAMELEON":
-            from lenstronomy.LensModel.Profiles.chameleon import Chameleon
-
-            return Chameleon()
-        elif lens_type == "DOUBLE_CHAMELEON":
-            from lenstronomy.LensModel.Profiles.chameleon import DoubleChameleon
-
-            return DoubleChameleon()
-        elif lens_type == "TRIPLE_CHAMELEON":
-            from lenstronomy.LensModel.Profiles.chameleon import TripleChameleon
-
-            return TripleChameleon()
-        elif lens_type == "SPEP":
-            from lenstronomy.LensModel.Profiles.spep import SPEP
-
-            return SPEP()
-        elif lens_type == "PEMD":
-            from lenstronomy.LensModel.Profiles.pemd import PEMD
-
-            return PEMD()
-        elif lens_type == "SPEMD":
-            from lenstronomy.LensModel.Profiles.spemd import SPEMD
-
-            return SPEMD()
-        elif lens_type == "EPL":
-            from lenstronomy.LensModel.Profiles.epl import EPL
-
-            return EPL()
-<<<<<<< HEAD
-=======
-        elif lens_type == "EPL_Q_PHI":
-            from lenstronomy.LensModel.Profiles.epl import EPLQPhi
-
-            return EPLQPhi()
->>>>>>> af02328e
-        elif lens_type == "EPL_NUMBA":
-            from lenstronomy.LensModel.Profiles.epl_numba import EPL_numba
-
-            return EPL_numba()
-<<<<<<< HEAD
-=======
-        elif lens_type == "EPL_BOXYDISKY":
-            from lenstronomy.LensModel.Profiles.epl_boxydisky import EPL_BOXYDISKY
-
-            return EPL_BOXYDISKY()
->>>>>>> af02328e
-        elif lens_type == "SPL_CORE":
-            from lenstronomy.LensModel.Profiles.splcore import SPLCORE
-
-            return SPLCORE()
-        elif lens_type == "NFW":
-            from lenstronomy.LensModel.Profiles.nfw import NFW
-
-            return NFW()
-        elif lens_type == "NFW_ELLIPSE":
-            from lenstronomy.LensModel.Profiles.nfw_ellipse import NFW_ELLIPSE
-
-            return NFW_ELLIPSE()
-        elif lens_type == "NFW_ELLIPSE_GAUSS_DEC":
-            from lenstronomy.LensModel.Profiles.gauss_decomposition import (
-                NFWEllipseGaussDec,
-            )
-
-            return NFWEllipseGaussDec()
-<<<<<<< HEAD
-=======
-        elif lens_type == "NFW_ELLIPSE_CSE":
-            from lenstronomy.LensModel.Profiles.nfw_ellipse_cse import NFW_ELLIPSE_CSE
-
-            return NFW_ELLIPSE_CSE()
->>>>>>> af02328e
-        elif lens_type == "TNFW":
-            from lenstronomy.LensModel.Profiles.tnfw import TNFW
-
-            return TNFW()
-        elif lens_type == "TNFW_ELLIPSE":
-            from lenstronomy.LensModel.Profiles.tnfw_ellipse import TNFW_ELLIPSE
-
-            return TNFW_ELLIPSE()
-        elif lens_type == "CNFW":
-            from lenstronomy.LensModel.Profiles.cnfw import CNFW
-
-            return CNFW()
-        elif lens_type == "CNFW_ELLIPSE":
-            from lenstronomy.LensModel.Profiles.cnfw_ellipse import CNFW_ELLIPSE
-
-            return CNFW_ELLIPSE()
-        elif lens_type == "CTNFW_GAUSS_DEC":
-            from lenstronomy.LensModel.Profiles.gauss_decomposition import CTNFWGaussDec
-
-            return CTNFWGaussDec()
-        elif lens_type == "NFW_MC":
-            from lenstronomy.LensModel.Profiles.nfw_mass_concentration import NFWMC
-
-            return NFWMC(z_lens=z_lens, z_source=z_source)
-<<<<<<< HEAD
-=======
-        elif lens_type == "NFW_MC_ELLIPSE":
-            from lenstronomy.LensModel.Profiles.nfw_mass_concentration_ellipse import (
-                NFWMCEllipse,
-            )
-
-            return NFWMCEllipse(z_lens=z_lens, z_source=z_source)
->>>>>>> af02328e
-        elif lens_type == "SERSIC":
-            from lenstronomy.LensModel.Profiles.sersic import Sersic
-
-            return Sersic()
-        elif lens_type == "SERSIC_ELLIPSE_POTENTIAL":
-            from lenstronomy.LensModel.Profiles.sersic_ellipse_potential import (
-                SersicEllipse,
-            )
-
-            return SersicEllipse()
-        elif lens_type == "SERSIC_ELLIPSE_KAPPA":
-            from lenstronomy.LensModel.Profiles.sersic_ellipse_kappa import (
-                SersicEllipseKappa,
-            )
-
-            return SersicEllipseKappa()
-        elif lens_type == "SERSIC_ELLIPSE_GAUSS_DEC":
-            from lenstronomy.LensModel.Profiles.gauss_decomposition import (
-                SersicEllipseGaussDec,
-            )
-
-            return SersicEllipseGaussDec()
-        elif lens_type == "PJAFFE":
-            from lenstronomy.LensModel.Profiles.p_jaffe import PJaffe
-
-            return PJaffe()
-        elif lens_type == "PJAFFE_ELLIPSE":
-            from lenstronomy.LensModel.Profiles.p_jaffe_ellipse import PJaffe_Ellipse
-
-            return PJaffe_Ellipse()
-        elif lens_type == "HERNQUIST":
-            from lenstronomy.LensModel.Profiles.hernquist import Hernquist
-
-            return Hernquist()
-        elif lens_type == "HERNQUIST_ELLIPSE":
-            from lenstronomy.LensModel.Profiles.hernquist_ellipse import (
-                Hernquist_Ellipse,
-            )
-
-            return Hernquist_Ellipse()
-<<<<<<< HEAD
-=======
-        elif lens_type == "HERNQUIST_ELLIPSE_CSE":
-            from lenstronomy.LensModel.Profiles.hernquist_ellipse_cse import (
-                HernquistEllipseCSE,
-            )
-
-            return HernquistEllipseCSE()
->>>>>>> af02328e
-        elif lens_type == "GAUSSIAN":
-            from lenstronomy.LensModel.Profiles.gaussian_potential import Gaussian
-
-            return Gaussian()
-        elif lens_type == "GAUSSIAN_KAPPA":
-            from lenstronomy.LensModel.Profiles.gaussian_kappa import GaussianKappa
-
-            return GaussianKappa()
-        elif lens_type == "GAUSSIAN_ELLIPSE_KAPPA":
-            from lenstronomy.LensModel.Profiles.gaussian_ellipse_kappa import (
-                GaussianEllipseKappa,
-            )
-
-            return GaussianEllipseKappa()
-        elif lens_type == "GAUSSIAN_ELLIPSE_POTENTIAL":
-            from lenstronomy.LensModel.Profiles.gaussian_ellipse_potential import (
-                GaussianEllipsePotential,
-            )
-
-            return GaussianEllipsePotential()
-        elif lens_type == "MULTI_GAUSSIAN_KAPPA":
-            from lenstronomy.LensModel.Profiles.multi_gaussian_kappa import (
-                MultiGaussianKappa,
-            )
-
-            return MultiGaussianKappa()
-        elif lens_type == "MULTI_GAUSSIAN_KAPPA_ELLIPSE":
-            from lenstronomy.LensModel.Profiles.multi_gaussian_kappa import (
-                MultiGaussianKappaEllipse,
-            )
-
-            return MultiGaussianKappaEllipse()
-        elif lens_type == "INTERPOL":
-            from lenstronomy.LensModel.Profiles.interpol import Interpol
-
-            return Interpol(**kwargs_interp)
-        elif lens_type == "INTERPOL_SCALED":
-            from lenstronomy.LensModel.Profiles.interpol import InterpolScaled
-
-            return InterpolScaled(**kwargs_interp)
-<<<<<<< HEAD
-=======
-
-        elif lens_type == "RADIAL_INTERPOL":
-            from lenstronomy.LensModel.Profiles.radial_interpolated import (
-                RadialInterpolate,
-            )
-
-            return RadialInterpolate()
-
->>>>>>> af02328e
-        elif lens_type == "SHAPELETS_POLAR":
-            from lenstronomy.LensModel.Profiles.shapelet_pot_polar import PolarShapelets
-
-            return PolarShapelets()
-        elif lens_type == "SHAPELETS_CART":
-            from lenstronomy.LensModel.Profiles.shapelet_pot_cartesian import (
-                CartShapelets,
-            )
-
-            return CartShapelets()
-        elif lens_type == "DIPOLE":
-            from lenstronomy.LensModel.Profiles.dipole import Dipole
-
-            return Dipole()
-        elif lens_type == "CURVED_ARC_CONST":
-            from lenstronomy.LensModel.Profiles.curved_arc_const import CurvedArcConst
-
-            return CurvedArcConst()
-        elif lens_type == "CURVED_ARC_CONST_MST":
-            from lenstronomy.LensModel.Profiles.curved_arc_const import (
-                CurvedArcConstMST,
-            )
-
-            return CurvedArcConstMST()
-        elif lens_type == "CURVED_ARC_SPP":
-            from lenstronomy.LensModel.Profiles.curved_arc_spp import CurvedArcSPP
-
-            return CurvedArcSPP()
-        elif lens_type == "CURVED_ARC_SIS_MST":
-            from lenstronomy.LensModel.Profiles.curved_arc_sis_mst import (
-                CurvedArcSISMST,
-            )
-
-            return CurvedArcSISMST()
-        elif lens_type == "CURVED_ARC_SPT":
-            from lenstronomy.LensModel.Profiles.curved_arc_spt import CurvedArcSPT
-
-            return CurvedArcSPT()
-        elif lens_type == "CURVED_ARC_TAN_DIFF":
-            from lenstronomy.LensModel.Profiles.curved_arc_tan_diff import (
-                CurvedArcTanDiff,
-            )
-
-            return CurvedArcTanDiff()
-        elif lens_type == "ARC_PERT":
-            from lenstronomy.LensModel.Profiles.arc_perturbations import (
-                ArcPerturbations,
-            )
-
-            return ArcPerturbations()
-        elif lens_type == "coreBURKERT":
-            from lenstronomy.LensModel.Profiles.coreBurkert import CoreBurkert
-
-            return CoreBurkert()
-        elif lens_type == "CORED_DENSITY":
-            from lenstronomy.LensModel.Profiles.cored_density import CoredDensity
-
-            return CoredDensity()
-        elif lens_type == "CORED_DENSITY_2":
-            from lenstronomy.LensModel.Profiles.cored_density_2 import CoredDensity2
-
-            return CoredDensity2()
-        elif lens_type == "CORED_DENSITY_EXP":
-            from lenstronomy.LensModel.Profiles.cored_density_exp import CoredDensityExp
-
-            return CoredDensityExp()
-        elif lens_type == "CORED_DENSITY_MST":
-            from lenstronomy.LensModel.Profiles.cored_density_mst import CoredDensityMST
-
-            return CoredDensityMST(profile_type="CORED_DENSITY")
-        elif lens_type == "CORED_DENSITY_2_MST":
-            from lenstronomy.LensModel.Profiles.cored_density_mst import CoredDensityMST
-
-            return CoredDensityMST(profile_type="CORED_DENSITY_2")
-        elif lens_type == "CORED_DENSITY_EXP_MST":
-            from lenstronomy.LensModel.Profiles.cored_density_mst import CoredDensityMST
-
-            return CoredDensityMST(profile_type="CORED_DENSITY_EXP")
-<<<<<<< HEAD
-        elif lens_type == "NumericalAlpha":
-            from lenstronomy.LensModel.Profiles.numerical_deflections import (
-                NumericalAlpha,
-            )
-
-            return NumericalAlpha(custom_class)
-=======
-        elif lens_type == "TABULATED_DEFLECTIONS":
-            from lenstronomy.LensModel.Profiles.numerical_deflections import (
-                TabulatedDeflections,
-            )
-
-            return TabulatedDeflections(custom_class)
->>>>>>> af02328e
-        elif lens_type == "MULTIPOLE":
-            from lenstronomy.LensModel.Profiles.multipole import Multipole
-
-            return Multipole()
-<<<<<<< HEAD
-=======
-        elif lens_type == "CSE":
-            from lenstronomy.LensModel.Profiles.cored_steep_ellipsoid import CSE
-
-            return CSE()
->>>>>>> af02328e
-        elif lens_type == "ElliSLICE":
-            from lenstronomy.LensModel.Profiles.elliptical_density_slice import (
-                ElliSLICE,
-            )
-
-            return ElliSLICE()
-        elif lens_type == "ULDM":
-            from lenstronomy.LensModel.Profiles.uldm import Uldm
-
-            return Uldm()
-<<<<<<< HEAD
-=======
-        elif lens_type == "GNFW":
-            from lenstronomy.LensModel.Profiles.general_nfw import GNFW
-
-            return GNFW()
->>>>>>> af02328e
-        elif lens_type == "CORED_DENSITY_ULDM_MST":
-            from lenstronomy.LensModel.Profiles.cored_density_mst import CoredDensityMST
-
-            return CoredDensityMST(profile_type="CORED_DENSITY_ULDM")
-<<<<<<< HEAD
-        elif lens_type == "EPL_MULTIPOLE_M3M4":
-            from lenstronomy.LensModel.Profiles.epl_multipole_m3m4 import (
-                EPL_MULTIPOLE_M3M4,
-            )
-
-=======
-        elif lens_type == "LOS":
-            from lenstronomy.LensModel.LineOfSight.LOSModels.los import LOS
-
-            return LOS()
-        elif lens_type == "LOS_MINIMAL":
-            from lenstronomy.LensModel.LineOfSight.LOSModels.los_minimal import (
-                LOSMinimal,
-            )
-
-            return LOSMinimal()
-        elif lens_type == "SYNTHESIS":
-            from lenstronomy.LensModel.Profiles.synthesis import SynthesisProfile
-
-            return SynthesisProfile(**kwargs_synthesis)
-        elif lens_type == "TNFWC":
-            from lenstronomy.LensModel.Profiles.nfw_core_truncated import TNFWC
-
-            return TNFWC()
-
-        elif lens_type == 'EPL_MULTIPOLE_M3M4':
-            from lenstronomy.LensModel.Profiles.epl_multipole_m3m4 import EPL_MULTIPOLE_M3M4
->>>>>>> af02328e
-            return EPL_MULTIPOLE_M3M4()
-
-        else:
-            raise ValueError(
-                "%s is not a valid lens model. Supported are: %s."
-                % (lens_type, _SUPPORTED_MODELS)
-            )
 
     def _bool_list(self, k=None):
         """Returns a bool list of the length of the lens models if k = None: returns
@@ -1097,6 +621,10 @@
         from lenstronomy.LensModel.Profiles.nfw_core_truncated import TNFWC
 
         return TNFWC()
+    elif lens_type == 'EPL_MULTIPOLE_M3M4':
+        from lenstronomy.LensModel.Profiles.epl_multipole_m3m4 import EPL_MULTIPOLE_M3M4
+
+        return EPL_MULTIPOLE_M3M4
     else:
         raise ValueError(
             "%s is not a valid lens model. Supported are: %s."
