from lenstronomy.Data.imaging_data import ImageData
from lenstronomy.Data.psf import PSF
from lenstronomy.LensModel.lens_model import LensModel
from lenstronomy.LightModel.light_model import LightModel
from lenstronomy.PointSource.point_source import PointSource
from lenstronomy.ImSim.differential_extinction import DifferentialExtinction
from lenstronomy.ImSim.image_linear_solve import ImageLinearFit
from lenstronomy.ImSim.tracer_model import TracerModelSource

from lenstronomy.Util.package_util import exporter

export, __all__ = exporter()


@export
def create_class_instances(
    lens_model_list=None,
    z_lens=None,
    z_source=None,
    z_source_convention=None,
    lens_redshift_list=None,
    kwargs_interp=None,
    multi_plane=False,
    observed_convention_index=None,
    source_light_model_list=None,
    lens_light_model_list=None,
    point_source_model_list=None,
    fixed_magnification_list=None,
    flux_from_point_source_list=None,
    point_source_frame_list=None,
    additional_images_list=None,
    kwargs_lens_eqn_solver=None,
    source_deflection_scaling_list=None,
    source_redshift_list=None,
    cosmo=None,
    index_lens_model_list=None,
    index_source_light_model_list=None,
    index_lens_light_model_list=None,
    index_point_source_model_list=None,
    optical_depth_model_list=None,
    index_optical_depth_model_list=None,
    band_index=0,
    tau0_index_list=None,
    all_models=False,
    point_source_magnification_limit=None,
    surface_brightness_smoothing=0.001,
    sersic_major_axis=None,
    tabulated_deflection_angles=None,
<<<<<<< HEAD
    decouple_multi_plane=False,
    kwargs_multiplane_model=None
=======
    tracer_source_model_list=None,
    tracer_source_band=0,
    tracer_partition=None,
>>>>>>> f764725c
):
    """

    :param lens_model_list: list of strings indicating the type of lens models
    :param z_lens: redshift of the deflector (for single lens plane mode, but only relevant when computing physical quantities)
    :param z_source: redshift of source (for single source plane mode, or for multiple source planes the redshift of the point source). In regard to this redshift the reduced deflection angles are defined in the lens model.
    :param z_source_convention: float, redshift of a source to define the reduced deflection angles of the lens models.
     If None, 'z_source' is used.
    :param lens_redshift_list:
    :param multi_plane:
    :param kwargs_interp: interpolation keyword arguments specifying the numerics.
     See description in the Interpolate() class. Only applicable for 'INTERPOL' and 'INTERPOL_SCALED' models.
    :param observed_convention_index:
    :param source_light_model_list:
    :param lens_light_model_list:
    :param point_source_model_list:
    :param fixed_magnification_list:
    :param flux_from_point_source_list: list of bools (optional), if set, will only return image positions
         (for imaging modeling) for the subset of the point source lists that =True. This option enables to model
    :param point_source_frame_list: list of lists mirroring the structure of the image positions.
     Integers correspond to the i'th list entry of index_lens_model_list indicating in which frame/band the image is
     appearing
    :param additional_images_list:
    :param kwargs_lens_eqn_solver: keyword arguments specifying the numerical settings for the lens equation solver
         see LensEquationSolver() class for details
    :param source_deflection_scaling_list: List of floats for each source ligth model (optional, and only applicable
     for single-plane lensing. The factors re-scale the reduced deflection angles described from the lens model.
     =1 means identical source position as without this option. This option enables multiple source planes.
     The geometric difference between the different source planes needs to be pre-computed and is cosmology dependent.
    :param source_redshift_list:
    :param cosmo: astropy.cosmology instance
    :param index_lens_model_list:
    :param index_source_light_model_list:
    :param index_lens_light_model_list: optional, list of list of all model indexes for each modeled band
    :param index_point_source_model_list:
    :param optical_depth_model_list: list of strings indicating the optical depth model to compute (differential) extinctions from the source
    :param index_optical_depth_model_list:
    :param band_index: int, index of band to consider. Has an effect if only partial models are considered for a specific band
    :param tau0_index_list: list of integers of the specific extinction scaling parameter tau0 for each band
    :param all_models: bool, if True, will make class instances of all models ignoring potential keywords that are excluding specific models as indicated.
    :param point_source_magnification_limit: float >0 or None, if set and additional images are computed, then it will cut the point sources computed to the limiting (absolute) magnification
    :param surface_brightness_smoothing: float, smoothing scale of light profile (minimal distance to the center of a profile)
     this can help to avoid inaccuracies in the very center of a cuspy light profile
    :param sersic_major_axis: boolean or None, if True, uses the semi-major axis as the definition of the Sersic
     half-light radius, if False, uses the product average of semi-major and semi-minor axis. If None, uses the
     convention in the lenstronomy yaml setting (which by default is =False)
    :param tabulated_deflection_angles: a user-specified class with a call method that returns deflection angles given
     (x, y) coordinates on the sky. This class gets passed to the lens model class TabulatedDeflections
    :param tracer_source_model_list: list of tracer source models (not used in this function)
    :param tracer_source_band: integer, list index of source surface brightness band to apply tracer model to
    :param tracer_partition: in case of tracer models for specific sub-parts of the surface brightness model
     [[list of light profiles, list of tracer profiles], [list of light profiles, list of tracer profiles], [...], ...]
    :type tracer_partition: None or list
    :return: lens_model_class, source_model_class, lens_light_model_class, point_source_class, extinction_class
    """
    if lens_model_list is None:
        lens_model_list = []
    if lens_light_model_list is None:
        lens_light_model_list = []
    if source_light_model_list is None:
        source_light_model_list = []
    if point_source_model_list is None:
        point_source_model_list = []

    if index_lens_model_list is None or all_models is True:
        lens_model_list_i = lens_model_list
        lens_redshift_list_i = lens_redshift_list
        observed_convention_index_i = observed_convention_index
    else:
        lens_model_list_i = [
            lens_model_list[k] for k in index_lens_model_list[band_index]
        ]
        if lens_redshift_list is not None:
            lens_redshift_list_i = [
                lens_redshift_list[k] for k in index_lens_model_list[band_index]
            ]
        else:
            lens_redshift_list_i = lens_redshift_list
        if observed_convention_index is not None:
            counter = 0
            observed_convention_index_i = []
            for k in index_lens_model_list[band_index]:
                if k in observed_convention_index:
                    observed_convention_index_i.append(counter)
                counter += 1
        else:
            observed_convention_index_i = observed_convention_index

    lens_model_class = LensModel(
        lens_model_list=lens_model_list_i,
        z_lens=z_lens,
        z_source=z_source,
        z_source_convention=z_source_convention,
        lens_redshift_list=lens_redshift_list_i,
        multi_plane=multi_plane,
        cosmo=cosmo,
        observed_convention_index=observed_convention_index_i,
        kwargs_interp=kwargs_interp,
        numerical_alpha_class=tabulated_deflection_angles,
        decouple_multi_plane=decouple_multi_plane,
        kwargs_multiplane_model=kwargs_multiplane_model
    )

    lens_model_class_all = LensModel(
        lens_model_list=lens_model_list,
        z_lens=z_lens,
        z_source=z_source,
        z_source_convention=z_source_convention,
        lens_redshift_list=lens_redshift_list,
        multi_plane=multi_plane,
        cosmo=cosmo,
        observed_convention_index=observed_convention_index,
        kwargs_interp=kwargs_interp,
        numerical_alpha_class=tabulated_deflection_angles,
        decouple_multi_plane=decouple_multi_plane,
        kwargs_multiplane_model=kwargs_multiplane_model
    )

    if index_source_light_model_list is None or all_models is True:
        source_light_model_list_i = source_light_model_list
        source_deflection_scaling_list_i = source_deflection_scaling_list
        source_redshift_list_i = source_redshift_list
    else:
        source_light_model_list_i = [
            source_light_model_list[k]
            for k in index_source_light_model_list[band_index]
        ]
        if source_deflection_scaling_list is None:
            source_deflection_scaling_list_i = source_deflection_scaling_list
        else:
            source_deflection_scaling_list_i = [
                source_deflection_scaling_list[k]
                for k in index_source_light_model_list[band_index]
            ]
        if source_redshift_list is None:
            source_redshift_list_i = source_redshift_list
        else:
            source_redshift_list_i = [
                source_redshift_list[k]
                for k in index_source_light_model_list[band_index]
            ]
    source_model_class = LightModel(
        light_model_list=source_light_model_list_i,
        deflection_scaling_list=source_deflection_scaling_list_i,
        source_redshift_list=source_redshift_list_i,
        smoothing=surface_brightness_smoothing,
        sersic_major_axis=sersic_major_axis,
    )

    if index_lens_light_model_list is None or all_models is True:
        lens_light_model_list_i = lens_light_model_list
    else:
        lens_light_model_list_i = [
            lens_light_model_list[k] for k in index_lens_light_model_list[band_index]
        ]
    lens_light_model_class = LightModel(
        light_model_list=lens_light_model_list_i,
        smoothing=surface_brightness_smoothing,
        sersic_major_axis=sersic_major_axis,
    )

    point_source_model_list_i = point_source_model_list
    fixed_magnification_list_i = fixed_magnification_list
    additional_images_list_i = additional_images_list
    point_source_frame_list_i = point_source_frame_list

    if index_point_source_model_list is not None and not all_models:
        point_source_model_list_i = [
            point_source_model_list[k]
            for k in index_point_source_model_list[band_index]
        ]
        if fixed_magnification_list is not None:
            fixed_magnification_list_i = [
                fixed_magnification_list[k]
                for k in index_point_source_model_list[band_index]
            ]
        if additional_images_list is not None:
            additional_images_list_i = [
                additional_images_list[k]
                for k in index_point_source_model_list[band_index]
            ]
        if point_source_frame_list is not None:
            point_source_frame_list_i = [
                point_source_frame_list[k]
                for k in index_point_source_model_list[band_index]
            ]
    point_source_class = PointSource(
        point_source_type_list=point_source_model_list_i,
        lensModel=lens_model_class_all,
        fixed_magnification_list=fixed_magnification_list_i,
        flux_from_point_source_list=flux_from_point_source_list,
        additional_images_list=additional_images_list_i,
        magnification_limit=point_source_magnification_limit,
        kwargs_lens_eqn_solver=kwargs_lens_eqn_solver,
        point_source_frame_list=point_source_frame_list_i,
        index_lens_model_list=index_lens_model_list,
    )
    if tau0_index_list is None:
        tau0_index = 0
    else:
        tau0_index = tau0_index_list[band_index]
    if index_optical_depth_model_list is not None:
        optical_depth_model_list_i = [
            optical_depth_model_list[k]
            for k in index_optical_depth_model_list[band_index]
        ]
    else:
        optical_depth_model_list_i = optical_depth_model_list
    extinction_class = DifferentialExtinction(
        optical_depth_model=optical_depth_model_list_i, tau0_index=tau0_index
    )
    return (
        lens_model_class,
        source_model_class,
        lens_light_model_class,
        point_source_class,
        extinction_class,
    )


@export
def create_image_model(
    kwargs_data, kwargs_psf, kwargs_numerics, kwargs_model, image_likelihood_mask=None
):
    """

    :param kwargs_data: ImageData keyword arguments
    :param kwargs_psf: PSF keyword arguments
    :param kwargs_numerics: numerics keyword arguments for Numerics() class
    :param kwargs_model: model keyword arguments
    :param image_likelihood_mask: image likelihood mask
     (same size as image_data with 1 indicating being evaluated and 0 being left out)
    :return: ImageLinearFit() instance
    """
    data_class = ImageData(**kwargs_data)
    psf_class = PSF(**kwargs_psf)
    (
        lens_model_class,
        source_model_class,
        lens_light_model_class,
        point_source_class,
        extinction_class,
    ) = create_class_instances(**kwargs_model)
    imageModel = ImageLinearFit(
        data_class,
        psf_class,
        lens_model_class,
        source_model_class,
        lens_light_model_class,
        point_source_class,
        extinction_class,
        kwargs_numerics,
        likelihood_mask=image_likelihood_mask,
    )
    return imageModel


@export
def create_im_sim(
    multi_band_list,
    multi_band_type,
    kwargs_model,
    bands_compute=None,
    image_likelihood_mask_list=None,
    band_index=0,
    kwargs_pixelbased=None,
    linear_solver=True,
):
    """


    :param multi_band_list: list of [[kwargs_data, kwargs_psf, kwargs_numerics], [], ..]
    :param multi_band_type: string, option when having multiple imaging data sets modelled simultaneously. Options are:
     - 'multi-linear': linear amplitudes are inferred on single data set
     - 'linear-joint': linear amplitudes ae jointly inferred
     - 'single-band': single band
    :param kwargs_model: model keyword arguments
    :param bands_compute: (optional), bool list to indicate which band to be included in the modeling
    :param image_likelihood_mask_list: list of image likelihood mask
     (same size as image_data with 1 indicating being evaluated and 0 being left out)
    :param band_index: integer, index of the imaging band to model (only applied when using 'single-band' as option)
    :param kwargs_pixelbased: keyword arguments with various settings related to the pixel-based solver (see SLITronomy documentation)
    :param linear_solver: bool, if True (default) fixes the linear amplitude parameters 'amp' (avoid sampling) such
     that they get overwritten by the linear solver solution.
    :return: MultiBand class instance
    """
    if linear_solver is False and multi_band_type not in [
        "single-band",
        "multi-linear",
    ]:
        raise ValueError(
            'setting "linear_solver" to False is only supported in "single-band" mode '
            'or if "multi-linear" model has only one band.'
        )

    if multi_band_type == "multi-linear":
        from lenstronomy.ImSim.MultiBand.multi_linear import MultiLinear

        multiband = MultiLinear(
            multi_band_list,
            kwargs_model,
            compute_bool=bands_compute,
            likelihood_mask_list=image_likelihood_mask_list,
            linear_solver=linear_solver,
        )
    elif multi_band_type == "joint-linear":
        from lenstronomy.ImSim.MultiBand.joint_linear import JointLinear

        multiband = JointLinear(
            multi_band_list,
            kwargs_model,
            compute_bool=bands_compute,
            likelihood_mask_list=image_likelihood_mask_list,
        )
    elif multi_band_type == "single-band":
        from lenstronomy.ImSim.MultiBand.single_band_multi_model import (
            SingleBandMultiModel,
        )

        multiband = SingleBandMultiModel(
            multi_band_list,
            kwargs_model,
            likelihood_mask_list=image_likelihood_mask_list,
            band_index=band_index,
            kwargs_pixelbased=kwargs_pixelbased,
            linear_solver=linear_solver,
        )
    else:
        raise ValueError("type %s is not supported!" % multi_band_type)
    return multiband


def create_tracer_model(tracer_data, kwargs_model, tracer_likelihood_mask=None):
    """

    :param tracer_data:
    :param kwargs_model:
    :param tracer_likelihood_mask_list:

    :return:
    """
    tracer_source_band = kwargs_model.get("tracer_source_band", 0)
    tracer_source_class = LightModel(
        light_model_list=kwargs_model.get("tracer_source_model_list", [])
    )
    tracer_partition = kwargs_model.get("tracer_partition", None)
    kwargs_data, kwargs_psf, kwargs_numerics = tracer_data
    (
        lens_model_class,
        source_model_class,
        lens_light_model_class,
        point_source_class,
        extinction_class,
    ) = create_class_instances(band_index=tracer_source_band, **kwargs_model)
    data_class = ImageData(**kwargs_data)
    psf_class = PSF(**kwargs_psf)
    tracer_model = TracerModelSource(
        data_class,
        psf_class=psf_class,
        lens_model_class=lens_model_class,
        source_model_class=source_model_class,
        lens_light_model_class=lens_light_model_class,
        point_source_class=point_source_class,
        extinction_class=extinction_class,
        tracer_source_class=tracer_source_class,
        kwargs_numerics=kwargs_numerics,
        likelihood_mask=tracer_likelihood_mask,
        psf_error_map_bool_list=None,
        kwargs_pixelbased=None,
        tracer_partition=tracer_partition,
    )
    return tracer_model<|MERGE_RESOLUTION|>--- conflicted
+++ resolved
@@ -46,14 +46,11 @@
     surface_brightness_smoothing=0.001,
     sersic_major_axis=None,
     tabulated_deflection_angles=None,
-<<<<<<< HEAD
     decouple_multi_plane=False,
     kwargs_multiplane_model=None
-=======
     tracer_source_model_list=None,
     tracer_source_band=0,
-    tracer_partition=None,
->>>>>>> f764725c
+    tracer_partition=None
 ):
     """
 
