--- conflicted
+++ resolved
@@ -150,10 +150,6 @@
                 self._special_lower,
                 self._special_upper,
             ) = ({}, {}, {}, {}, {})
-<<<<<<< HEAD
-
-=======
->>>>>>> af02328e
         self._kwargs_temp = self.init_kwargs
 
     # TODO: check compatibility with number of point sources provided as well as other parameter labeling
