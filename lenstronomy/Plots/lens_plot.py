--- conflicted
+++ resolved
@@ -385,7 +385,6 @@
         delta_pix_x = delta_pix
     origin = [ra0, dec0]
 
-<<<<<<< HEAD
     a=0.5
     if images_from_data==False:
         theta_x, theta_y = solver.image_position_from_source(
@@ -416,38 +415,6 @@
     if images_x == [] and images_y == []:
         a = 0.0
     
-=======
-    if images_x == None and images_y == None:
-        ax = ax
-
-    if images_x != None or images_y != None:
-        if images_from_data == False:
-            theta_x, theta_y = solver.image_position_from_source(
-                source_x,
-                source_y,
-                kwargs_lens,
-                search_window=np.max(pixel_grid.width),
-                x_center=x_center,
-                y_center=y_center,
-                min_distance=pixel_grid.pixel_width,
-                solver=solver_type,
-                **kwargs_solver,
-            )
-            mag_images = lens_model.magnification(theta_x, theta_y, kwargs_lens)
-            x_image, y_image = pixel_grid.map_coord2pix(theta_x, theta_y)
-            x_source, y_source = pixel_grid.map_coord2pix(source_x, source_y)
-            ax.plot(
-                x_source * delta_pix_x + origin[0],
-                y_source * delta_pix + origin[1],
-                color,
-                markersize=10,
-            )
-        if images_from_data == True:
-            mag_images = lens_model.magnification(images_x, images_y, kwargs_lens)
-            #### put in the map_coords2grid with images_x, etc. as the theta_x
-            x_image, y_image = pixel_grid.map_coord2pix(images_x, images_y)
-
->>>>>>> 06d7ed4b
     for i in range(len(x_image)):
         x_ = (x_image[i]) * delta_pix_x + origin[0]
         y_ = (y_image[i]) * delta_pix + origin[1]
